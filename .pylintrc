[MASTER]

# A comma-separated list of package or module names from where C extensions may
# be loaded. Extensions are loading into the active Python interpreter and may
# run arbitrary code.
extension-pkg-whitelist=

# Add files or directories to the blacklist. They should be base names, not
# paths.
ignore=CVS

# Add files or directories matching the regex patterns to the blacklist. The
# regex matches against base names, not paths.
ignore-patterns=

# Python code to execute, usually for sys.path manipulation such as
# pygtk.require().
#init-hook=

# Use multiple processes to speed up Pylint. Specifying 0 will auto-detect the
# number of processors available to use.
jobs=1

# Control the amount of potential inferred values when inferring a single
# object. This can help the performance when dealing with large functions or
# complex, nested conditions.
limit-inference-results=100

# List of plugins (as comma separated values of python module names) to load,
# usually to register additional checkers.
load-plugins=

# Pickle collected data for later comparisons.
persistent=yes

# Specify a configuration file.
#rcfile=

# When enabled, pylint would attempt to guess common misconfiguration and emit
# user-friendly hints instead of false-positive error messages.
suggestion-mode=yes

# Allow loading of arbitrary C extensions. Extensions are imported into the
# active Python interpreter and may run arbitrary code.
unsafe-load-any-extension=no


[MESSAGES CONTROL]

# Only show warnings with the listed confidence levels. Leave empty to show
# all. Valid levels: HIGH, INFERENCE, INFERENCE_FAILURE, UNDEFINED.
confidence=

# Disable the message, report, category or checker with the given id(s). You
# can either give multiple identifiers separated by comma (,) or put this
# option multiple times (only on the command line, not in the configuration
# file where it should appear only once). You can also use "--disable=all" to
# disable everything first and then reenable specific checks. For example, if
# you want to run only the similarities checker, you can use "--disable=all
# --enable=similarities". If you want to run only the classes checker, but have
# no Warning level messages displayed, use "--disable=all --enable=classes
# --disable=W".
disable=print-statement,
        parameter-unpacking,
        unpacking-in-except,
        old-raise-syntax,
        backtick,
        long-suffix,
        old-ne-operator,
        old-octal-literal,
        import-star-module-level,
        non-ascii-bytes-literal,
        raw-checker-failed,
        bad-inline-option,
        locally-disabled,
        file-ignored,
        suppressed-message,
        useless-suppression,
        deprecated-pragma,
        use-symbolic-message-instead,
        apply-builtin,
        basestring-builtin,
        buffer-builtin,
        cmp-builtin,
        coerce-builtin,
        execfile-builtin,
        file-builtin,
        long-builtin,
        raw_input-builtin,
        reduce-builtin,
        standarderror-builtin,
        unicode-builtin,
        xrange-builtin,
        coerce-method,
        delslice-method,
        getslice-method,
        setslice-method,
        no-absolute-import,
        old-division,
        dict-iter-method,
        dict-view-method,
        next-method-called,
        metaclass-assignment,
        indexing-exception,
        raising-string,
        reload-builtin,
        oct-method,
        hex-method,
        nonzero-method,
        cmp-method,
        input-builtin,
        round-builtin,
        intern-builtin,
        unichr-builtin,
        map-builtin-not-iterating,
        zip-builtin-not-iterating,
        range-builtin-not-iterating,
        filter-builtin-not-iterating,
        using-cmp-argument,
        eq-without-hash,
        div-method,
        idiv-method,
        rdiv-method,
        exception-message-attribute,
        invalid-str-codec,
        sys-max-int,
        bad-python3-import,
        deprecated-string-function,
        deprecated-str-translate-call,
        deprecated-itertools-function,
        deprecated-types-field,
        next-method-defined,
        dict-items-not-iterating,
        dict-keys-not-iterating,
        dict-values-not-iterating,
        deprecated-operator-function,
        deprecated-urllib-function,
        xreadlines-attribute,
        deprecated-sys-function,
        exception-escape,
        comprehension-escape,
        unused-wildcard-import,
        wildcard-import,
        wrong-import-position,
        wrong-import-order,
        too-many-arguments,
        too-many-branches,
        too-many-public-methods,
        import-outside-toplevel,
        too-many-locals,
        fixme,

# Enable the message, report, category or checker with the given id(s). You can
# either give multiple identifier separated by comma (,) or put this option
# multiple time (only on the command line, not in the configuration file where
# it should appear only once). See also the "--disable" option for examples.
enable=c-extension-no-member,


[REPORTS]

# Python expression which should return a score less than or equal to 10. You
# have access to the variables 'error', 'warning', 'refactor', and 'convention'
# which contain the number of messages in each category, as well as 'statement'
# which is the total number of statements analyzed. This score is used by the
# global evaluation report (RP0004).
evaluation=10.0 - ((float(5 * error + warning + refactor + convention) / statement) * 10)

# Template used to display messages. This is a python new-style format string
# used to format the message information. See doc for all details.
#msg-template=

# Set the output format. Available formats are text, parseable, colorized, json
# and msvs (visual studio). You can also give a reporter class, e.g.
# mypackage.mymodule.MyReporterClass.
output-format=text

# Tells whether to display a full report or only the messages.
reports=no

# Activate the evaluation score.
score=yes


[REFACTORING]

# Maximum number of nested blocks for function / method body
max-nested-blocks=5

# Complete name of functions that never returns. When checking for
# inconsistent-return-statements if a never returning function is called then
# it will be considered as an explicit return statement and no message will be
# printed.
never-returning-functions=sys.exit


[SIMILARITIES]

# Ignore comments when computing similarities.
ignore-comments=yes

# Ignore docstrings when computing similarities.
ignore-docstrings=yes

# Ignore imports when computing similarities.
ignore-imports=no

# Minimum lines number of a similarity.
min-similarity-lines=4


[FORMAT]

# Expected format of line ending, e.g. empty (any line ending), LF or CRLF.
expected-line-ending-format=

# Regexp for a line that is allowed to be longer than the limit.
ignore-long-lines=^\s*(# )?<?https?://\S+>?$

# Number of spaces of indent required inside a hanging or continued line.
indent-after-paren=4

# String used as indentation unit. This is usually "    " (4 spaces) or "\t" (1
# tab).
indent-string='    '

# Maximum number of characters on a single line.
max-line-length=100

# Maximum number of lines in a module.
max-module-lines=1000

# List of optional constructs for which whitespace checking is disabled. `dict-
# separator` is used to allow tabulation in dicts, etc.: {1  : 1,\n222: 2}.
# `trailing-comma` allows a space between comma and closing bracket: (a, ).
# `empty-line` allows space-only lines.
no-space-check=trailing-comma,
               dict-separator

# Allow the body of a class to be on the same line as the declaration if body
# contains single statement.
single-line-class-stmt=no

# Allow the body of an if to be on the same line as the test if there is no
# else.
single-line-if-stmt=no


[MISCELLANEOUS]

# List of note tags to take in consideration, separated by a comma.
notes=FIXME,
      XXX,
      TODO


[STRING]

# This flag controls whether the implicit-str-concat-in-sequence should
# generate a warning on implicit string concatenation in sequences defined over
# several lines.
check-str-concat-over-line-jumps=no


[SPELLING]

# Limits count of emitted suggestions for spelling mistakes.
max-spelling-suggestions=4

# Spelling dictionary name. Available dictionaries: none. To make it work,
# install the python-enchant package.
spelling-dict=

# List of comma separated words that should not be checked.
spelling-ignore-words=

# A path to a file that contains the private dictionary; one word per line.
spelling-private-dict-file=

# Tells whether to store unknown words to the private dictionary (see the
# --spelling-private-dict-file option) instead of raising a message.
spelling-store-unknown-words=no


[TYPECHECK]

# List of decorators that produce context managers, such as
# contextlib.contextmanager. Add to this list to register other decorators that
# produce valid context managers.
contextmanager-decorators=contextlib.contextmanager

# List of members which are set dynamically and missed by pylint inference
# system, and so shouldn't trigger E1101 when accessed. Python regular
# expressions are accepted.
generated-members=

# Tells whether missing members accessed in mixin class should be ignored. A
# mixin class is detected if its name ends with "mixin" (case insensitive).
ignore-mixin-members=yes

# Tells whether to warn about missing members when the owner of the attribute
# is inferred to be None.
ignore-none=yes

# This flag controls whether pylint should warn about no-member and similar
# checks whenever an opaque object is returned when inferring. The inference
# can return multiple potential results while evaluating a Python object, but
# some branches might not be evaluated, which results in partial inference. In
# that case, it might be useful to still emit no-member and other checks for
# the rest of the inferred objects.
ignore-on-opaque-inference=yes

# List of class names for which member attributes should not be checked (useful
# for classes with dynamically set attributes). This supports the use of
# qualified names.
ignored-classes=optparse.Values,thread._local,_thread._local

# List of module names for which member attributes should not be checked
# (useful for modules/projects where namespaces are manipulated during runtime
# and thus existing member attributes cannot be deduced by static analysis). It
# supports qualified module names, as well as Unix pattern matching.
<<<<<<< HEAD
ignored-modules=matplotlib
=======
ignored-modules=matplotlib,sympy,pandas,numpy,libsbml,pytest
>>>>>>> 8a4461c1

# Show a hint with possible names when a member name was not found. The aspect
# of finding the hint is based on edit distance.
missing-member-hint=yes

# The minimum edit distance a name should have in order to be considered a
# similar match for a missing member name.
missing-member-hint-distance=1

# The total number of similar names that should be taken in consideration when
# showing a hint for a missing member.
missing-member-max-choices=1

# List of decorators that change the signature of a decorated function.
signature-mutators=


[BASIC]

# Naming style matching correct argument names.
argument-naming-style=snake_case

# Regular expression matching correct argument names. Overrides argument-
# naming-style.
argument-rgx=^[a-z_][a-z0-9]*((_[a-z0-9]+)*)?$

# Naming style matching correct attribute names.
attr-naming-style=snake_case

# Regular expression matching correct attribute names. Overrides attr-naming-
# style.
attr-rgx=^[a-z_][a-z0-9]*((_[a-z0-9]+)*)?$

# Bad variable names which should always be refused, separated by a comma.
bad-names=foo,
          bar,
          baz,
          toto,
          tutu,
          tata

# Naming style matching correct class attribute names.
class-attribute-naming-style=any

# Regular expression matching correct class attribute names. Overrides class-
# attribute-naming-style.
#class-attribute-rgx=

# Naming style matching correct class names.
class-naming-style=PascalCase

# Regular expression matching correct class names. Overrides class-naming-
# style.
#class-rgx=

# Naming style matching correct constant names.
const-naming-style=UPPER_CASE

# Regular expression matching correct constant names. Overrides const-naming-
# style.
const-rgx=^[_a-zA-Z][_a-zA-Z0-9]*((_[a-zA-Z0-9]+_*)*)?$

# Minimum line length for functions/classes that require docstrings, shorter
# ones are exempt.
docstring-min-length=-1

# Naming style matching correct function names.
function-naming-style=snake_case

# Regular expression matching correct function names. Overrides function-
# naming-style.
#function-rgx=

# Good variable names which should always be accepted, separated by a comma.
good-names=i,
           j,
           k,
           ex,
           Run,
           _

# Include a hint for the correct naming format with invalid-name.
include-naming-hint=no

# Naming style matching correct inline iteration names.
inlinevar-naming-style=any

# Regular expression matching correct inline iteration names. Overrides
# inlinevar-naming-style.
#inlinevar-rgx=

# Naming style matching correct method names.
method-naming-style=snake_case

# Regular expression matching correct method names. Overrides method-naming-
# style.
#method-rgx=

# Naming style matching correct module names.
module-naming-style=snake_case

# Regular expression matching correct module names. Overrides module-naming-
# style.
module-rgx=^([a-z_][a-z0-9]*((_[a-z0-9]+)*_?)?)|(C)$

# Colon-delimited sets of names that determine each other's naming style when
# the name regexes allow several styles.
name-group=

# Regular expression which should only match function or class names that do
# not require a docstring.
no-docstring-rgx=^_

# List of decorators that produce properties, such as abc.abstractproperty. Add
# to this list to register other decorators that produce valid properties.
# These decorators are taken in consideration only for invalid-name.
property-classes=abc.abstractproperty

# Naming style matching correct variable names.
variable-naming-style=snake_case

# Regular expression matching correct variable names. Overrides variable-
# naming-style.
variable-rgx=^[a-z_][a-z0-9]*((_[a-z0-9]+)*_?)?$


[LOGGING]

# Format style used to check logging format string. `old` means using %
# formatting, `new` is for `{}` formatting,and `fstr` is for f-strings.
logging-format-style=fstr

# Logging modules to check that the string format arguments are in logging
# function parameter format.
logging-modules=logging


[VARIABLES]

# List of additional names supposed to be defined in builtins. Remember that
# you should avoid defining new builtins when possible.
additional-builtins=

# Tells whether unused global variables should be treated as a violation.
allow-global-unused-variables=yes

# List of strings which can identify a callback function by name. A callback
# name must start or end with one of those strings.
callbacks=cb_,
          _cb

# A regular expression matching the name of dummy variables (i.e. expected to
# not be used).
dummy-variables-rgx=_+$|(_[a-zA-Z0-9_]*[a-zA-Z0-9]+?$)|dummy|^ignored_|^unused_

# Argument names that match this expression will be ignored. Default to name
# with leading underscore.
ignored-argument-names=_.*|^ignored_|^unused_

# Tells whether we should check for unused import in __init__ files.
init-import=no

# List of qualified module names which can have objects that can redefine
# builtins.
redefining-builtins-modules=six.moves,past.builtins,future.builtins,builtins,io


[CLASSES]

# List of method names used to declare (i.e. assign) instance attributes.
defining-attr-methods=__init__,
                      __new__,
                      setUp,
                      __post_init__

# List of member names, which should be excluded from the protected access
# warning.
exclude-protected=_asdict,
                  _fields,
                  _replace,
                  _source,
                  _make

# List of valid names for the first argument in a class method.
valid-classmethod-first-arg=cls

# List of valid names for the first argument in a metaclass class method.
valid-metaclass-classmethod-first-arg=cls


[DESIGN]

# Maximum number of arguments for function / method.
max-args=5

# Maximum number of attributes for a class (see R0902).
max-attributes=12

# Maximum number of boolean expressions in an if statement (see R0916).
max-bool-expr=5

# Maximum number of branch for function / method body.
max-branches=12

# Maximum number of locals for function / method body.
max-locals=15

# Maximum number of parents for a class (see R0901).
max-parents=7

# Maximum number of public methods for a class (see R0904).
max-public-methods=20

# Maximum number of return / yield for function / method body.
max-returns=6

# Maximum number of statements in function / method body.
max-statements=50

# Minimum number of public methods for a class (see R0903).
min-public-methods=1


[IMPORTS]

# List of modules that can be imported at any level, not just the top level
# one.
allow-any-import-level=

# Allow wildcard imports from modules that define __all__.
allow-wildcard-with-all=no

# Analyse import fallback blocks. This can be used to support both Python 2 and
# 3 compatible code, which means that the block might have code that exists
# only in one or another interpreter, leading to false positives when analysed.
analyse-fallback-blocks=no

# Deprecated modules which should not be used, separated by a comma.
deprecated-modules=optparse,tkinter.tix

# Create a graph of external dependencies in the given file (report RP0402 must
# not be disabled).
ext-import-graph=

# Create a graph of every (i.e. internal and external) dependencies in the
# given file (report RP0402 must not be disabled).
import-graph=

# Create a graph of internal dependencies in the given file (report RP0402 must
# not be disabled).
int-import-graph=

# Force import order to recognize a module as part of the standard
# compatibility libraries.
known-standard-library=

# Force import order to recognize a module as part of a third party library.
known-third-party=enchant

# Couples of modules and preferred modules, separated by a comma.
preferred-modules=


[EXCEPTIONS]

# Exceptions that will emit a warning when being caught. Defaults to
# "BaseException, Exception".
overgeneral-exceptions=BaseException,
                       Exception<|MERGE_RESOLUTION|>--- conflicted
+++ resolved
@@ -319,11 +319,7 @@
 # (useful for modules/projects where namespaces are manipulated during runtime
 # and thus existing member attributes cannot be deduced by static analysis). It
 # supports qualified module names, as well as Unix pattern matching.
-<<<<<<< HEAD
-ignored-modules=matplotlib
-=======
 ignored-modules=matplotlib,sympy,pandas,numpy,libsbml,pytest
->>>>>>> 8a4461c1
 
 # Show a hint with possible names when a member name was not found. The aspect
 # of finding the hint is based on edit distance.
