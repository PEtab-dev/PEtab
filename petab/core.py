--- conflicted
+++ resolved
@@ -127,10 +127,6 @@
     def x_nominal(self):
         return list(self.parameter_df['nominalValue'])
 
-<<<<<<< HEAD
-def get_condition_df(condition_file_name):
-    """Read the provided condition file into a `pandas.Dataframe`"""
-=======
     @property
     def lb(self):
         return list(self.parameter_df['lowerBound'])
@@ -161,13 +157,8 @@
             self.parameter_df,
             self.sbml_model)
 
-
 def get_condition_df(condition_file_name):
-    """
-    Read the provided condition file into a `pandas.Dataframe`.
-    Conditions are rows, parameters are columns, conditionId is index.
-    """
->>>>>>> 23669a82
+    """Read the provided condition file into a `pandas.Dataframe`"""
 
     condition_df = pd.read_csv(condition_file_name, sep='\t')
 
