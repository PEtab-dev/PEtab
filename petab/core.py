"""PEtab core functions (or functions that don't fit anywhere else)"""

import logging
import os
from typing import Iterable, Optional, Callable, Union, Any
from warnings import warn

import libcombine
import numpy as np
import pandas as pd

from . import yaml
from .C import *  # noqa: F403

logger = logging.getLogger(__name__)


def get_simulation_df(simulation_file: str) -> pd.DataFrame:
    """Read PEtab simulation table

    Arguments:
        simulation_file: URL or filename of PEtab simulation table

    Returns:
        Simulation DataFrame
    """
    return pd.read_csv(simulation_file, sep="\t", index_col=None)


def write_simulation_df(df: pd.DataFrame, filename: str) -> None:
    """Write PEtab simulation table

    Arguments:
        df: PEtab simulation table
        filename: Destination file name
    """
    with open(filename, 'w') as fh:
        df.to_csv(fh, sep='\t', index=False)


def get_visualization_df(visualization_file: str) -> pd.DataFrame:
    """Read PEtab visualization table

    Arguments:
        visualization_file: URL or filename of PEtab visualization table

    Returns:
        Visualization DataFrame
    """
    return pd.read_csv(visualization_file, sep="\t", index_col=None)


def write_visualization_df(df: pd.DataFrame, filename: str) -> None:
    """Write PEtab visualization table

    Arguments:
        df: PEtab visualization table
        filename: Destination file name
    """
    with open(filename, 'w') as fh:
        df.to_csv(fh, sep='\t', index=False)


def get_notnull_columns(df: pd.DataFrame, candidates: Iterable):
    """
    Return list of ``df``-columns in ``candidates`` which are not all null/nan.

    The output can e.g. be used as input for ``pandas.DataFrame.groupby``.

    Arguments:
        df:
            Dataframe
        candidates:
            Columns of ``df`` to consider
    """
    return [col for col in candidates
            if col in df and not np.all(df[col].isnull())]


def get_observable_id(parameter_id: str) -> str:
    """Get PEtab observable ID from PEtab-style sigma or observable
    `AssignmentRule`-target ``parameter_id``.

    e.g. for 'observable_obs1' -> 'obs1', for 'sigma_obs1' -> 'obs1'

    Arguments:
        parameter_id: Some parameter ID

    Returns:
        Observable ID
    """
    warn("This function will be removed in future releases.",
         DeprecationWarning)

    if parameter_id.startswith(r'observable_'):
        return parameter_id[len('observable_'):]

    if parameter_id.startswith(r'sigma_'):
        return parameter_id[len('sigma_'):]

    raise ValueError('Cannot extract observable id from: ' + parameter_id)


def flatten_timepoint_specific_output_overrides(
        petab_problem: 'petab.problem.Problem') -> None:
    """Flatten timepoint-specific output parameter overrides.

    If the PEtab problem definition has timepoint-specific
    `observableParameters` or `noiseParameters` for the same observable,
    replace those by replicating the respective observable.

    This is a helper function for some tools which may not support such
    timepoint-specific mappings. The observable table and measurement table
    are modified in place.

    Arguments:
        petab_problem:
            PEtab problem to work on
    """

    # Create empty df -> to be filled with replicate-specific observables
    df_new = pd.DataFrame()

    # Get observableId, preequilibrationConditionId
    # and simulationConditionId columns in measurement df
    df = petab_problem.measurement_df[
        [OBSERVABLE_ID,
         PREEQUILIBRATION_CONDITION_ID,
         SIMULATION_CONDITION_ID]
    ]
    # Get unique combinations of observableId, preequilibrationConditionId
    # and simulationConditionId
    df_unique_values = df.drop_duplicates()

    # replaced observables: new ID => old ID
    replacements = dict()
    # Loop over each unique combination
    for nrow in range(len(df_unique_values.index)):
        df = petab_problem.measurement_df.loc[
            (petab_problem.measurement_df[OBSERVABLE_ID] ==
             df_unique_values.loc[nrow, OBSERVABLE_ID])
            & (petab_problem.measurement_df[PREEQUILIBRATION_CONDITION_ID] <=
               df_unique_values.loc[nrow, PREEQUILIBRATION_CONDITION_ID])
            & (petab_problem.measurement_df[SIMULATION_CONDITION_ID] <=
               df_unique_values.loc[nrow, SIMULATION_CONDITION_ID])
        ]

        # Get list of unique observable parameters
        unique_sc = df[OBSERVABLE_PARAMETERS].unique()
        # Get list of unique noise parameters
        unique_noise = df[NOISE_PARAMETERS].unique()

        # Loop
        for i_noise, cur_noise in enumerate(unique_noise):
            for i_sc, cur_sc in enumerate(unique_sc):
                # Find the position of all instances of cur_noise
                # and unique_sc[j] in their corresponding column
                # (full-string matches are denoted by zero)
                idxs = (
                    df[NOISE_PARAMETERS].str.find(cur_noise) +
                    df[OBSERVABLE_PARAMETERS].str.find(cur_sc)
                )
                tmp_ = df.loc[idxs == 0, OBSERVABLE_ID]
                # Create replicate-specific observable name
                tmp = tmp_ + "_" + str(i_noise + i_sc + 1)
                # Check if replicate-specific observable name already exists
                # in df. If true, rename replicate-specific observable
                counter = 2
                while (df[OBSERVABLE_ID].str.find(
                        tmp.to_string()
                ) == 0).any():
                    tmp = tmp_ + counter*"_" + str(i_noise + i_sc + 1)
                    counter += 1
                if not tmp_.empty and not tmp_.empty:
                    replacements[tmp.values[0]] = tmp_.values[0]
                df.loc[idxs == 0, OBSERVABLE_ID] = tmp
                # Append the result in a new df
                df_new = df_new.append(df.loc[idxs == 0])
                # Restore the observable name in the original df
                # (for continuation of the loop)
                df.loc[idxs == 0, OBSERVABLE_ID] = tmp

    # Update/Redefine measurement df with replicate-specific observables
    petab_problem.measurement_df = df_new

    # Update observables table
    for replacement, replacee in replacements.items():
        new_obs = petab_problem.observable_df.loc[replacee].copy()
        new_obs.name = replacement
        new_obs[OBSERVABLE_FORMULA] = new_obs[OBSERVABLE_FORMULA].replace(
            replacee, replacement)
        new_obs[NOISE_FORMULA] = new_obs[NOISE_FORMULA].replace(
            replacee, replacement)
        petab_problem.observable_df = petab_problem.observable_df.append(
            new_obs
        )

    petab_problem.observable_df.drop(index=set(replacements.values()),
                                     inplace=True)


def concat_tables(
        tables: Union[str, pd.DataFrame, Iterable[Union[pd.DataFrame, str]]],
        file_parser: Optional[Callable] = None
) -> pd.DataFrame:
    """Concatenate DataFrames provided as DataFrames or filenames, and a parser

    Arguments:
        tables:
            Iterable of tables to join, as DataFrame or filename.
        file_parser:
            Function used to read the table in case filenames are provided,
            accepting a filename as only argument.

    Returns:
        The concatenated DataFrames
    """

    if isinstance(tables, pd.DataFrame):
        return tables

    if isinstance(tables, str):
        return file_parser(tables)

    df = pd.DataFrame()

    for tmp_df in tables:
        # load from file, if necessary
        if isinstance(tmp_df, str):
            tmp_df = file_parser(tmp_df)

        df = df.append(tmp_df, sort=False,
                       ignore_index=isinstance(tmp_df.index, pd.RangeIndex))

    return df


def to_float_if_float(x: Any) -> Any:
    """Return input as float if possible, otherwise return as is

    Arguments:
        x: Anything

    Returns:
        ``x`` as float if possible, otherwise ``x``
    """

    try:
        return float(x)
    except (ValueError, TypeError):
        return x


def is_empty(val) -> bool:
    """Check if the value `val`, e.g. a table entry, is empty.

    Arguments:
        val: The value to check.

    Returns:
        empty: Whether the field is to be considered empty.
    """
<<<<<<< HEAD
    return val in ['', None, np.nan]
=======
    return val == '' or pd.isnull(val)
>>>>>>> 85bd1b2e


def create_combine_archive(
        yaml_file: str, filename: str,
        family_name: Optional[str] = None,
        given_name: Optional[str] = None,
        email: Optional[str] = None,
        organization: Optional[str] = None,
) -> None:
    """Create COMBINE archive (http://co.mbine.org/documents/archive) based
    on PEtab YAML file.

    Arguments:
        yaml_file: Path to PEtab YAML file
        family_name: Family name of archive creator
        given_name: Given name of archive creator
        email: E-mail address of archive creator
        organization: Organization of archive creator
    """

    path_prefix = os.path.dirname(yaml_file)
    yaml_config = yaml.load_yaml(yaml_file)

    def _add_file_metadata(location: str, description: str = ""):
        """Add metadata to the added file"""
        omex_description = libcombine.OmexDescription()
        omex_description.setAbout(location)
        omex_description.setDescription(description)
        omex_description.setCreated(
            libcombine.OmexDescription.getCurrentDateAndTime())
        archive.addMetadata(location, omex_description)

    archive = libcombine.CombineArchive()

    # Add PEtab files and metadata
    archive.addFile(
        yaml_file,
        os.path.basename(yaml_file),
        libcombine.KnownFormats.lookupFormat("yaml"),
        True
    )
    _add_file_metadata(location=os.path.basename(yaml_file),
                       description="PEtab YAML file")
    archive.addFile(
        os.path.join(path_prefix, yaml_config[PARAMETER_FILE]),
        yaml_config[PARAMETER_FILE],
        libcombine.KnownFormats.lookupFormat("tsv"),
        False
    )
    _add_file_metadata(location=yaml_config[PARAMETER_FILE],
                       description="PEtab parameter file")
    for problem in yaml_config[PROBLEMS]:
        for sbml_file in problem[SBML_FILES]:
            archive.addFile(
                os.path.join(path_prefix, sbml_file),
                sbml_file,
                libcombine.KnownFormats.lookupFormat("sbml"),
                False
            )
            _add_file_metadata(location=sbml_file, description="SBML model")

        for field in [MEASUREMENT_FILES, OBSERVABLE_FILES,
                      VISUALIZATION_FILES, CONDITION_FILES]:
            if field not in problem:
                continue

            for file in problem[field]:
                archive.addFile(
                    os.path.join(path_prefix, file),
                    file,
                    libcombine.KnownFormats.lookupFormat("tsv"),
                    False
                )
                desc = field.split("_")[0]
                _add_file_metadata(location=file,
                                   description=f"PEtab {desc} file")

    # Add archive metadata
    description = libcombine.OmexDescription()
    description.setAbout(".")
    description.setDescription("PEtab archive")
    description.setCreated(libcombine.OmexDescription.getCurrentDateAndTime())

    # Add creator info
    creator = libcombine.VCard()
    if family_name:
        creator.setFamilyName(family_name)
    if given_name:
        creator.setGivenName(given_name)
    if email:
        creator.setEmail(email)
    if organization:
        creator.setOrganization(organization)
    description.addCreator(creator)

    archive.addMetadata(".", description)
    archive.writeToFile(filename)<|MERGE_RESOLUTION|>--- conflicted
+++ resolved
@@ -260,11 +260,7 @@
     Returns:
         empty: Whether the field is to be considered empty.
     """
-<<<<<<< HEAD
-    return val in ['', None, np.nan]
-=======
     return val == '' or pd.isnull(val)
->>>>>>> 85bd1b2e
 
 
 def create_combine_archive(
