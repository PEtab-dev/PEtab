--- conflicted
+++ resolved
@@ -1,11 +1,7 @@
 """PEtab core functions (or functions that don't fit anywhere else)"""
 
 import logging
-<<<<<<< HEAD
-from typing import Iterable, Optional, Callable, Union
-=======
-from typing import Iterable, Any
->>>>>>> 8a57085c
+from typing import Iterable, Optional, Callable, Union, Any
 
 import numpy as np
 import pandas as pd
@@ -222,7 +218,6 @@
             formula='noiseParameter1_' + replicate_id)
 
 
-<<<<<<< HEAD
 def concat_tables(
         tables: Iterable[Union[pd.DataFrame, str]],
         parser: Optional[Callable] = None
@@ -249,7 +244,8 @@
         df = df.append(tmp_df, sort=False, ignore_index=True)
 
     return df
-=======
+
+
 def to_float_if_float(x: Any) -> Any:
     """Return input as float if possible, otherwise return as is
 
@@ -264,4 +260,3 @@
         return float(x)
     except (ValueError, TypeError):
         return x
->>>>>>> 8a57085c
