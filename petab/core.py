--- conflicted
+++ resolved
@@ -472,8 +472,6 @@
     ]
     return par_ids
 
-<<<<<<< HEAD
-
 def get_optimization_parameters(parameter_df):
     """
     Get list of optimization parameter ids from parameter
@@ -487,8 +485,5 @@
     Return list of df-columns in candidates which are not all null/nan.
     The output can e.g. be used as input for pandas.DataFrame.groupby.
     """
-    return [col for col in candidates if not np.all(df[col].isnull())]
-=======
-    The output can e.g. be used as input for pandas.DataFrame.groupby"""
-    return [col for col in candidates if col in df and not np.all(df[col].isnull())]
->>>>>>> 9c52cdef
+    return [col for col in candidates 
+            if col in df and not np.all(df[col].isnull())]