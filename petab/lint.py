"""Integrity checks and tests for specific features used"""

import numpy as np
from . import core
import numbers


def _check_df(df, req_cols, name):
    cols_set = df.columns.values
    missing_cols = set(req_cols) - set(cols_set)
    if missing_cols:
        raise AssertionError(
            f"Dataframe {name} requires the columns {missing_cols}.")


def check_condition_df(df):
    req_cols = [
        "conditionId", "conditionName"
    ]
    _check_df(df, req_cols, "condition")


def check_measurement_df(df):
    req_cols = [
        "observableId", "preequilibrationConditionId", "simulationConditionId",
        "measurement", "time", "observableParameters", "noiseParameters",
        "observableTransformation"
    ]
    _check_df(df, req_cols, "measurement")


def check_parameter_df(df):
    req_cols = [
        "parameterId", "parameterName", "parameterScale",
        "lowerBound", "upperBound", "nominalValue", "estimate"
    ]
    _check_df(df, req_cols, "parameter")


def _check_df(df, req_cols, name):
    cols_set = df.columns.values
    missing_cols = set(req_cols) - set(cols_set)
    if missing_cols:
        raise AssertionError(
            f"Dataframe {name} requires the columns {missing_cols}.")

def check_condition_df(df):
    req_cols = [
        "conditionId", "conditionName"
    ]
    _check_df(df, req_cols, "condition")

def check_measurement_df(df):
    req_cols =  [
        "observableId", "preequilibrationConditionId", "simulationConditionId",
        "measurement", "time", "observableParameters", "noiseParameters",
        "observableTransformation"
    ]
    _check_df(df, req_cols, "measurement")

def check_parameter_df(df):
    req_cols = [
        "parameterId", "parameterName", "parameterScale",
        "lowerBound", "upperBound", "nominalValue", "estimate"
    ]
    _check_df(df, req_cols, "parameter")

def assert_measured_observables_present_in_model(measurement_df, sbml_model):
    """Check if all observables in measurement files have been specified in the model"""
    measurement_observables = [f'observable_{x}' for x in
                               measurement_df.observableId.values]

    model_observables = core.get_observables(sbml_model)
    undefined_observables = set(measurement_observables) - set(
        model_observables.keys())

    if len(undefined_observables):
        raise AssertionError(
            f'Unknown observables in measurement file: {undefined_observables}')


def condition_table_is_parameter_free(condition_df):
    """Check if all entries in the condition table are numeric (no parameter IDs)"""

    constant_parameters = list(
        set(condition_df.columns.values.tolist()) - {'conditionId',
                                                     'conditionName'})

    for column in constant_parameters:
        if np.any(np.invert(condition_df.loc[:, column].apply(isinstance,
                                                              args=(
                                                              numbers.Number,)))):
            return False
    return True

def check_parameter_sheet(problem):
    check_parameter_df(problem.parameter_df)
    parameterId_is_string(problem.parameter_df)
    parameterScale_is_valid(problem.parameter_df)
    parameterBounds_are_numeric(problem.parameter_df)
    parameterEstimate_is_boolean(problem.parameter_df)
    parameterId_is_unique(problem.parameter_df)
    check_parameterBounds(problem.parameter_df)
    return True

def parameterId_is_string(parameter_df):
    """Check if all entries in the parameterId column of the parameter table are string and not empty"""

    for parameterId in parameter_df['parameterId']:
        if isinstance(parameterId, str):
            if parameterId[0].isdigit():
                raise ValueError('parameterId ' + parameterId + ' starts with integer')
        else:
            raise ValueError('Empty parameterId found')

    return True

def parameterId_is_unique(parameter_df):
    """Check if the parameterId column of the parameter table is unique"""
    if len(parameter_df['parameterId']) == len(set(parameter_df['parameterId'])):
        return True
    else:
        raise AssertionError('parameterId column in parameter table is not unique')


def parameterScale_is_valid(parameter_df):
    """Check if all entries in the parameterScale column of the parameter table are
    'lin' for linear, 'log' for natural logarithm or 'log10' for base 10 logarithm """

    for parameterScale in parameter_df['parameterScale']:
        if parameterScale not in ['lin', 'log', 'log10']:
            raise AssertionError('Expected "lin", "log" or "log10" but got "'+parameterScale+'"')

    return True

def parameterBounds_are_numeric(parameter_df):
    """Check if all entries in the lowerBound and upperBound column of the parameter table are
    numeric """

    for lowBound in parameter_df['lowerBound']:
        try:
            float(lowBound)
        except:
            raise AssertionError(f'Expected float but got {lowBound, type(lowBound)} as lower bound')

    for upBound in parameter_df['upperBound']:
        try:
            float(upBound)
        except:
            raise AssertionError(f'Expected float but got {upBound, type(upBound)} as upper bound')

    return True

def check_parameterBounds(parameter_df):
    """Check if all entries in the lowerBound are smaller than upperBound column in the parameter table"""
    for element in range(len(parameter_df['lowerBound'])):
        if not parameter_df['lowerBound'][element] <= parameter_df['upperBound'][element]:
            raise AssertionError(f'lowerbound larger than upperBound in {parameter_df["parameterId"][element]}')


def parameterEstimate_is_boolean(parameter_df):
    """Check if all entries in the estimate column of the parameter table are boolean """

    for estimate in parameter_df['estimate']:
        if not int(estimate) in [True, False]:
            raise AssertionError(f'Expected boolean but got {estimate, type(estimate)} in estimate')

    return True

def measurement_table_has_timepoint_specific_mappings(measurement_df):
    """Are there time-point or replicate specific parameter assignments in the measurement table"""

    measurement_df.loc[
        measurement_df.noiseParameters.apply(isinstance, args=(
        numbers.Number,)), 'noiseParameters'] = np.nan

    grouping_cols = core.get_notnull_columns(measurement_df, ['observableId',
                                                              'simulationConditionId',
                                                              'preequilibrationConditionId',
                                                              'observableParameters',
                                                              'noiseParameters'
                                                              ])
    grouped_df = measurement_df.groupby(grouping_cols).size().reset_index()
    grouping_cols = core.get_notnull_columns(grouped_df,
                                             ['observableId',
                                              'simulationConditionId',
                                              'preequilibrationConditionId'])
    grouped_df2 = grouped_df.groupby(grouping_cols).size().reset_index()

    if len(grouped_df.index) != len(grouped_df2.index):
        return True
    return False


def measurement_table_has_observable_parameter_numeric_overrides(
        measurement_df):
    """Are there any numbers to override observable parameters?"""

    for i, row in measurement_df.iterrows():
        for override in core.split_parameter_replacement_list(
                row.observableParameters):
            if isinstance(override, numbers.Number):
                return True
    return False


def assert_overrides_match_parameter_count(measurement_df, observables, noise):
    """Ensure that number of parameters in the observable definition matches the number of overrides in `measurement_df`
    Arguments:
        :param measurement_df:
        :param observables: dict: obsId => {obsFormula}
        :param noise: dict: obsId => {obsFormula}
    """

    # sympify only once and save number of parameters
    observable_parameters_count = {oid[len('observable_'):]:
                                       core.get_num_placeholders(
                                           value['formula'],
                                           oid[len('observable_'):],
                                           'observable')
                                   for oid, value in observables.items()}

    noise_parameters_count = {oid[len('sigma_'):]:
                                  core.get_num_placeholders(value['formula'],
                                                            oid[
                                                            len('sigma_'):],
                                                            'noise')
                              for oid, value in noise.items()}

    for _, row in measurement_df.iterrows():
        try:
            expected = observable_parameters_count[row.observableId]
        except KeyError:
            raise ValueError(
                f'Observable {row.observableId} used in measurement table but not defined in model {observables.keys()}')
        actual = len(
            core.split_parameter_replacement_list(row.observableParameters))
        # No overrides are also allowed
        if not (actual == 0 or actual == expected):
            raise AssertionError(
                f'Mismatch of observable parameter overrides for '
                f'{observables[f"observable_{row.observableId}"]} '
                f'in:\n{row}\n'
                f'Expected 0 or {expected} but got {actual}')

        expected = noise_parameters_count[row.observableId]
        actual = len(
            core.split_parameter_replacement_list(row.noiseParameters))
        # No overrides are also allowed
        if not (actual == 0 or actual == expected):
<<<<<<< HEAD
            raise AssertionError(f'Mismatch of noise parameter overrides in:\n{row}'
f'Expected 0 or {expected} but got {actual}')
=======
            raise AssertionError(
                f'Mismatch of noise parameter overrides in:\n{row}'
                f'Expected 0 or {expected} but got {actual}')
>>>>>>> 23669a82
<|MERGE_RESOLUTION|>--- conflicted
+++ resolved
@@ -248,11 +248,6 @@
             core.split_parameter_replacement_list(row.noiseParameters))
         # No overrides are also allowed
         if not (actual == 0 or actual == expected):
-<<<<<<< HEAD
-            raise AssertionError(f'Mismatch of noise parameter overrides in:\n{row}'
-f'Expected 0 or {expected} but got {actual}')
-=======
             raise AssertionError(
                 f'Mismatch of noise parameter overrides in:\n{row}'
                 f'Expected 0 or {expected} but got {actual}')
->>>>>>> 23669a82
