--- conflicted
+++ resolved
@@ -253,8 +253,6 @@
             raise AssertionError(
                 f'Mismatch of noise parameter overrides in:\n{row}'
                 f'Expected 0 or {expected} but got {actual}')
-<<<<<<< HEAD
-=======
 
 
 def print_sbml_errors(sbml_document, minimum_severity=libsbml.LIBSBML_SEV_WARNING):
@@ -272,5 +270,4 @@
             category = error.getCategoryAsString()
             severity = error.getSeverityAsString()
             message = error.getMessage()
-            print(f'libSBML {severity} ({category}): {message}')
->>>>>>> 1353e29e
+            print(f'libSBML {severity} ({category}): {message}')