--- conflicted
+++ resolved
@@ -459,12 +459,9 @@
             if len(pars) != 2:
                 raise AssertionError(
                     f"The prior parameters '{pars}' do not contain the "
-<<<<<<< HEAD
                     "expected number of entries.")
-=======
                     "expected number of entries (currently 'par1;par2' "
                     "for all prior types).")
->>>>>>> 85bd1b2e
 
 
 def assert_parameter_estimate_is_boolean(parameter_df: pd.DataFrame) -> None:
