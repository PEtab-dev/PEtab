"""Integrity checks and tests for specific features used"""

from . import core

import numpy as np
import numbers
import libsbml
<<<<<<< HEAD
import re
=======
import copy
>>>>>>> 9f34e524


def _check_df(df, req_cols, name):
    cols_set = df.columns.values
    missing_cols = set(req_cols) - set(cols_set)
    if missing_cols:
        raise AssertionError(
            f"Dataframe {name} requires the columns {missing_cols}.")

def assert_no_trailing_whitespace(names_list, name):
    r = re.compile("\w+\s$")
    names_with_empty_string = list(filter(r.match, names_list))

    if len(names_with_empty_string) > 0:
        if name in ["condition", "parameter", "measurement"]:
            raise AssertionError(
                f"Trailing whitespace in column names of {name} file.")
        else:
            raise AssertionError(
                f"Trailing whitespace in entries of {name} column.")

def check_condition_df(df):
    req_cols = []
    _check_df(df, req_cols, "condition")

    if not df.index.name == 'conditionId':
        raise AssertionError(
            f"Condition table has wrong index {df.index.name}."
            "expected 'conditionId'.")

    assert_no_trailing_whitespace(df.index.values, "conditionId")

    for column_name in req_cols:
        if df[column_name].dtype != np.dtype(np.float) and df[column_name].dtype != np.dtype(np.int):
            assert_no_trailing_whitespace(df[column_name].values, column_name)


def check_measurement_df(df):
    req_cols = [
        "observableId", "preequilibrationConditionId", "simulationConditionId",
        "measurement", "time", "observableParameters", "noiseParameters",
        "observableTransformation"
    ]

    for column_name in req_cols:
        if df[column_name].dtype != np.dtype(np.float) and df[column_name].dtype != np.dtype(np.int):
            assert_no_trailing_whitespace(df[column_name].values, column_name)

    _check_df(df, req_cols, "measurement")


def check_parameter_df(df):
    req_cols = [
        "parameterName", "parameterScale",
        "lowerBound", "upperBound", "nominalValue", "estimate"
    ]
    _check_df(df, req_cols, "parameter")

    if not df.index.name == 'parameterId':
        raise AssertionError(
            f"Parameter table has wrong index {df.index.name}."
            "expected 'parameterId'.")

    assert_no_trailing_whitespace(df.index.values, "parameterId")

    for column_name in req_cols:
        if df[column_name].dtype != np.dtype(np.float) and df[column_name].dtype != np.dtype(np.int):
            assert_no_trailing_whitespace(df[column_name].values, column_name)


def assert_measured_observables_present_in_model(measurement_df, sbml_model):
    """Check if all observables in measurement files have been specified in
    the model"""

    measurement_observables = [f'observable_{x}' for x in
                               measurement_df.observableId.values]

    model_observables = core.get_observables(sbml_model)
    undefined_observables = set(measurement_observables) - set(
        model_observables.keys())

    if len(undefined_observables):
        raise AssertionError(
            f"Unknown observables in measurement file: "
            f"{undefined_observables}.")


def condition_table_is_parameter_free(condition_df):
    """Check if all entries in the condition table are numeric
    (no parameter IDs)"""

    constant_parameters = list(
        set(condition_df.columns.values.tolist()) - {'conditionId',
                                                     'conditionName'})

    for column in constant_parameters:
        if np.any(np.invert(condition_df.loc[:, column].apply(
                isinstance, args=(numbers.Number,)))):
            return False
    return True


def check_parameter_sheet(problem):
    check_parameter_df(problem.parameter_df)
    assert_parameter_id_is_string(problem.parameter_df)
    assert_parameter_scale_is_valid(problem.parameter_df)
    assert_parameter_bounds_are_numeric(problem.parameter_df)
    assert_parameter_estimate_is_boolean(problem.parameter_df)
    assert_parameter_id_is_unique(problem.parameter_df)
    check_parameterBounds(problem.parameter_df)


def assert_parameter_id_is_string(parameter_df):
    """
    Check if all entries in the parameterId column of the parameter table
    are string and not empty.
    """

    for parameterId in parameter_df:
        if isinstance(parameterId, str):
            if parameterId[0].isdigit():
                raise AssertionError('parameterId ' + parameterId
                                     + ' starts with integer')
        else:
            raise AssertionError('Empty parameterId found')


def assert_parameter_id_is_unique(parameter_df):
    """
    Check if the parameterId column of the parameter table is unique.
    """
    if len(parameter_df.index) != len(set(parameter_df.index)):
        raise AssertionError(
            'parameterId column in parameter table is not unique')


def assert_parameter_scale_is_valid(parameter_df):
    """
    Check if all entries in the parameterScale column of the parameter table
    are 'lin' for linear, 'log' for natural logarithm or 'log10' for base 10
    logarithm.
    """

    for parameterScale in parameter_df['parameterScale']:
        if parameterScale not in ['lin', 'log', 'log10']:
            raise AssertionError(
                'Expected "lin", "log" or "log10" but got "' +
                parameterScale + '"')


def assert_parameter_bounds_are_numeric(parameter_df):
    """
    Check if all entries in the lowerBound and upperBound columns of the
    parameter table are numeric.
    """
    parameter_df["lowerBound"].apply(float).all()
    parameter_df["upperBound"].apply(float).all()


def check_parameterBounds(parameter_df):
    """
    Check if all entries in the lowerBound are smaller than upperBound column
    in the parameter table.
    """
    for element in range(len(parameter_df['lowerBound'])):
        if not parameter_df['lowerBound'][element] \
                <= parameter_df['upperBound'][element]:
            raise AssertionError(
                f"lowerbound larger than upperBound in parameterId "
                f"{parameter_df.index[element]}.")


def assert_parameter_estimate_is_boolean(parameter_df):
    """
    Check if all entries in the estimate column of the parameter table are
    0 or 1.
    """
    for estimate in parameter_df['estimate']:
        if not int(estimate) in [True, False]:
            raise AssertionError(
                f"Expected 0 or 1 but got {estimate} in estimate column.")


def measurement_table_has_timepoint_specific_mappings(measurement_df):
    """
    Are there time-point or replicate specific parameter assignments in the
    measurement table.
    """
    # since we edit it, copy it first
    measurement_df = copy.deepcopy(measurement_df)

    measurement_df.loc[
        measurement_df.noiseParameters.apply(isinstance, args=(
            numbers.Number,)), 'noiseParameters'] = np.nan

    grouping_cols = core.get_notnull_columns(
        measurement_df,
        ['observableId',
         'simulationConditionId',
         'preequilibrationConditionId',
         'observableParameters',
         'noiseParameters'
         ])
    grouped_df = measurement_df.groupby(grouping_cols).size().reset_index()

    grouping_cols = core.get_notnull_columns(
        grouped_df,
        ['observableId',
         'simulationConditionId',
         'preequilibrationConditionId'])
    grouped_df2 = grouped_df.groupby(grouping_cols).size().reset_index()

    if len(grouped_df.index) != len(grouped_df2.index):
        return True
    return False


def measurement_table_has_observable_parameter_numeric_overrides(
        measurement_df):
    """Are there any numbers to override observable parameters?"""

    for i, row in measurement_df.iterrows():
        for override in core.split_parameter_replacement_list(
                row.observableParameters):
            if isinstance(override, numbers.Number):
                return True
    return False


def assert_overrides_match_parameter_count(measurement_df, observables, noise):
    """Ensure that number of parameters in the observable definition matches
    the number of overrides in `measurement_df`

    Arguments:
        :param measurement_df:
        :param observables: dict: obsId => {obsFormula}
        :param noise: dict: obsId => {obsFormula}
    """

    # sympify only once and save number of parameters
    observable_parameters_count = {oid[len('observable_'):]:
                                   len(core.get_placeholders(
                                       value['formula'],
                                       oid[len('observable_'):],
                                       'observable'))
                                   for oid, value in observables.items()}
    noise_parameters_count = {
        oid[len('observable_'):]: len(core.get_placeholders(
            value, oid[len('observable_'):], 'noise'))
        for oid, value in noise.items()
    }

    for _, row in measurement_df.iterrows():
        # check observable parameters
        try:
            expected = observable_parameters_count[row.observableId]
        except KeyError:
            raise ValueError(
                f"Observable {row.observableId} used in measurement table "
                f"but not defined in model {observables.keys()}.")
        actual = len(
            core.split_parameter_replacement_list(row.observableParameters))
        # No overrides are also allowed
        if not (actual == 0 or actual == expected):
            raise AssertionError(
                f'Mismatch of observable parameter overrides for '
                f'{observables[f"observable_{row.observableId}"]} '
                f'in:\n{row}\n'
                f'Expected 0 or {expected} but got {actual}')

        # check noise parameters
        replacements = core.split_parameter_replacement_list(
            row.noiseParameters)
        try:
            expected = noise_parameters_count[row.observableId]

            # No overrides are also allowed
            if not (len(replacements) == 0 or len(replacements) == expected):
                raise AssertionError(
                    f'Mismatch of noise parameter overrides in:\n{row}\n'
                    f'Expected 0 or {expected} but got {actual}')
        except KeyError:
            # no overrides defined, but a numerical sigma can be provided
            # anyways
            if not len(replacements) == 1 \
                    or not isinstance(replacements[0], numbers.Number):
                raise AssertionError(
                    f'No place holders specified in model for:\n{row}\n'
                    f'But parameter name or multiple overrides provided.')


def print_sbml_errors(sbml_document,
                      minimum_severity=libsbml.LIBSBML_SEV_WARNING):
    """Print libsbml errors

    Arguments:
        sbml_document: libsbml.Document
        minimum_severity: minimum severity level to print
        (see libsbml.LIBSBML_SEV_*)
    """

    for error_idx in range(sbml_document.getNumErrors()):
        error = sbml_document.getError(error_idx)
        if error.getSeverity() >= minimum_severity:
            category = error.getCategoryAsString()
            severity = error.getSeverityAsString()
            message = error.getMessage()
            print(f'libSBML {severity} ({category}): {message}')


def lint_problem(problem):
    """Run PEtab validation on problem

    Arguments:
        problem: petab.Problem
    """

    check_measurement_df(problem.measurement_df)
    check_condition_df(problem.condition_df)
    check_parameter_sheet(problem)
    assert_measured_observables_present_in_model(
        problem.measurement_df, problem.sbml_model)
    assert_overrides_match_parameter_count(
        problem.measurement_df,
        core.get_observables(problem.sbml_model, remove=False),
        core.get_sigmas(problem.sbml_model, remove=False)
    )<|MERGE_RESOLUTION|>--- conflicted
+++ resolved
@@ -5,11 +5,8 @@
 import numpy as np
 import numbers
 import libsbml
-<<<<<<< HEAD
 import re
-=======
 import copy
->>>>>>> 9f34e524
 
 
 def _check_df(df, req_cols, name):
