"""Plotting config"""
import numpy as np
import pandas as pd
import seaborn as sns

from ..C import *


def plot_lowlevel(vis_spec: pd.DataFrame,
                  ax: np.ndarray,
                  axx: int,
                  axy: int,
                  conditions: pd.Series,
                  ms: pd.DataFrame,
                  ind_plot: pd.Series,
                  i_visu_spec: int,
                  plot_sim: bool):
    """
    plotting routine / preparations: set properties of figure and plot
    the data with given specifications (lineplot with errorbars, or barplot)

    Parameters
    ----------

    vis_spec:
        pandas data frame, contains defined data format (visualization file)
    ax:
        np.ndarray, matplotlib.Axes
    axx:
        int, subplot axis indices for x
    axy:
        int, subplot axis indices for y
    conditions:
        pd.Series, Values on x-axis
    ms:
        pd.DataFrame,  containing measurement data which should be plotted
    ind_plot:
        pd.Series, boolean vector, with size:
        len(rows in visualization file) x 1
        with 'True' entries for rows which should be plotted
    i_visu_spec:
        int64, current index (row number) of row which should be plotted in
        visualizationSpecification file
    plot_sim:
        bool, tells whether or not simulated data should be plotted as well

    Returns
    -------
    ax: matplotlib.Axes
    """

<<<<<<< HEAD
    # set yScale
    if vis_spec.yScale[i_visu_spec] == 'lin':
        ax[axx, axy].set_yscale("linear")
    elif vis_spec.yScale[i_visu_spec] == 'log10':
        ax[axx, axy].set_yscale("log")

    if vis_spec.plotTypeSimulation[i_visu_spec] == 'LinePlot':
=======
    if vis_spec[PLOT_TYPE_SIMULATION][i_visu_spec] == LINE_PLOT:
>>>>>>> 8a4461c1

        # set xScale
        if vis_spec[X_SCALE][i_visu_spec] == LIN:
            ax[axx, axy].set_xscale("linear")
        elif vis_spec[X_SCALE][i_visu_spec] == LOG10:
            ax[axx, axy].set_xscale("log")
        # equidistant
        elif vis_spec[X_SCALE][i_visu_spec] == 'order':
            ax[axx, axy].set_xscale("linear")
            # check if conditions are monotone decreasing or increasing
            if np.all(np.diff(conditions) < 0):             # monot. decreasing
                xlabel = conditions[::-1]                   # reversing
                conditions = range(len(conditions))[::-1]   # reversing
                ax[axx, axy].set_xticks(range(len(conditions)), xlabel)
            elif np.all(np.diff(conditions) > 0):
                xlabel = conditions
                conditions = range(len(conditions))
                ax[axx, axy].set_xticks(range(len(conditions)), xlabel)
            else:
                raise ValueError('Error: x-conditions do not coincide, '
                                 'some are mon. increasing, some monotonically'
                                 ' decreasing')

        # add xOffset
        conditions = conditions + vis_spec[X_OFFSET][i_visu_spec]

        # TODO sort mean and sd/sem by x values (as for simulatedData below)
        #  to avoid crazy lineplots in case x values are not sorted by default.
        #  cf issue #207
        #
        # construct errorbar-plots: Mean and standard deviation
        label_base = vis_spec[ind_plot][LEGEND_ENTRY][i_visu_spec]
        if vis_spec[PLOT_TYPE_DATA][i_visu_spec] == MEAN_AND_SD:
            p = ax[axx, axy].errorbar(
                conditions, ms['mean'], ms['sd'], linestyle='-.', marker='.',
                label=label_base)

        # construct errorbar-plots: Mean and standard error of mean
<<<<<<< HEAD
        elif vis_spec.plotTypeData[i_visu_spec] == 'MeanAndSEM':
=======
        elif vis_spec[PLOT_TYPE_DATA][i_visu_spec] == MEAN_AND_SEM:
>>>>>>> 8a4461c1
            p = ax[axx, axy].errorbar(
                conditions, ms['mean'], ms['sem'], linestyle='-.', marker='.',
                label=label_base)

        # plotting all measurement data
<<<<<<< HEAD
        elif vis_spec.plotTypeData[i_visu_spec] == 'replicate':
=======
        elif vis_spec[PLOT_TYPE_DATA][i_visu_spec] == REPLICATE:
>>>>>>> 8a4461c1
            p = ax[axx, axy].plot(
                conditions[conditions.index.values],
                ms.repl[ms.repl.index.values], 'x',
                label=label_base)

        # construct errorbar-plots: Mean and noise provided in measurement file
        elif vis_spec[PLOT_TYPE_DATA][i_visu_spec] == PROVIDED:
            p = ax[axx, axy].errorbar(
                conditions, ms['mean'], ms['noise_model'],
                linestyle='-.', marker='.', label=label_base)
        # construct simulation plot
        colors = p[0].get_color()
        if plot_sim:
            xs, ys = zip(*sorted(zip(conditions, ms['sim'])))
            ax[axx, axy].plot(
                xs, ys, linestyle='-', marker='o',
                label=label_base + " simulation", color=colors)

        ax[axx, axy].legend()
        ax[axx, axy].set_title(vis_spec[PLOT_NAME][i_visu_spec])

    elif vis_spec[PLOT_TYPE_SIMULATION][i_visu_spec] == BAR_PLOT:

        x_name = vis_spec[ind_plot][LEGEND_ENTRY][i_visu_spec]

        p = ax[axx, axy].bar(x_name, ms['mean'], yerr=ms['sd'])
        ax[axx, axy].set_title(vis_spec[PLOT_NAME][i_visu_spec])

<<<<<<< HEAD
        p = ax[axx, axy].bar(x_name, ms['mean'], yerr=ms['sd'], color=sns.color_palette()[0])
        ax[axx, axy].set_title(vis_spec.plotName[i_visu_spec])
=======
        if plot_sim:
            colors = p[0].get_facecolor()
            ax[axx, axy].bar(x_name + " simulation", ms['sim'], color='white',
                             edgecolor=colors)
>>>>>>> 8a4461c1

        if plot_sim:
            colors = p[0].get_facecolor()
            ax[axx, axy].bar(x_name + " simulation", ms['sim'], color='white',
                             edgecolor=colors)
    ax[axx, axy].relim()
    ax[axx, axy].autoscale_view()

    return ax<|MERGE_RESOLUTION|>--- conflicted
+++ resolved
@@ -49,17 +49,13 @@
     ax: matplotlib.Axes
     """
 
-<<<<<<< HEAD
     # set yScale
     if vis_spec.yScale[i_visu_spec] == 'lin':
         ax[axx, axy].set_yscale("linear")
     elif vis_spec.yScale[i_visu_spec] == 'log10':
         ax[axx, axy].set_yscale("log")
 
-    if vis_spec.plotTypeSimulation[i_visu_spec] == 'LinePlot':
-=======
-    if vis_spec[PLOT_TYPE_SIMULATION][i_visu_spec] == LINE_PLOT:
->>>>>>> 8a4461c1
+    if vis_spec.plotTypeSimulation[i_visu_spec] == LINE_PLOT:
 
         # set xScale
         if vis_spec[X_SCALE][i_visu_spec] == LIN:
@@ -98,21 +94,13 @@
                 label=label_base)
 
         # construct errorbar-plots: Mean and standard error of mean
-<<<<<<< HEAD
-        elif vis_spec.plotTypeData[i_visu_spec] == 'MeanAndSEM':
-=======
         elif vis_spec[PLOT_TYPE_DATA][i_visu_spec] == MEAN_AND_SEM:
->>>>>>> 8a4461c1
             p = ax[axx, axy].errorbar(
                 conditions, ms['mean'], ms['sem'], linestyle='-.', marker='.',
                 label=label_base)
 
         # plotting all measurement data
-<<<<<<< HEAD
-        elif vis_spec.plotTypeData[i_visu_spec] == 'replicate':
-=======
         elif vis_spec[PLOT_TYPE_DATA][i_visu_spec] == REPLICATE:
->>>>>>> 8a4461c1
             p = ax[axx, axy].plot(
                 conditions[conditions.index.values],
                 ms.repl[ms.repl.index.values], 'x',
@@ -135,21 +123,11 @@
         ax[axx, axy].set_title(vis_spec[PLOT_NAME][i_visu_spec])
 
     elif vis_spec[PLOT_TYPE_SIMULATION][i_visu_spec] == BAR_PLOT:
-
         x_name = vis_spec[ind_plot][LEGEND_ENTRY][i_visu_spec]
 
-        p = ax[axx, axy].bar(x_name, ms['mean'], yerr=ms['sd'])
+        p = ax[axx, axy].bar(x_name, ms['mean'], yerr=ms['sd'],
+                             color=sns.color_palette()[0])
         ax[axx, axy].set_title(vis_spec[PLOT_NAME][i_visu_spec])
-
-<<<<<<< HEAD
-        p = ax[axx, axy].bar(x_name, ms['mean'], yerr=ms['sd'], color=sns.color_palette()[0])
-        ax[axx, axy].set_title(vis_spec.plotName[i_visu_spec])
-=======
-        if plot_sim:
-            colors = p[0].get_facecolor()
-            ax[axx, axy].bar(x_name + " simulation", ms['sim'], color='white',
-                             edgecolor=colors)
->>>>>>> 8a4461c1
 
         if plot_sim:
             colors = p[0].get_facecolor()
