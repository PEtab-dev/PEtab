import numpy as np
import pandas as pd


def plot_lowlevel(vis_spec: pd.DataFrame,
                  ax: np.ndarray,
                  axx: int,
                  axy: int,
                  conditions: pd.Series,
                  ms: pd.DataFrame,
                  ind_plot: pd.Series,
                  i_visu_spec: int,
                  plot_sim: bool):
    """
    plotting routine / preparations: set properties of figure and plot
    the data with given specifications (lineplot with errorbars, or barplot)

    Parameters
    ----------

    vis_spec:
        pandas data frame, contains defined data format (visualization file)
    ax:
        np.ndarray, matplotlib.Axes
    axx:
        int, subplot axis indices for x
    axy:
        int, subplot axis indices for y
    conditions:
        pd.Series, Values on x-axis
    ms:
        pd.DataFrame,  containing measurement data which should be plotted
    ind_plot:
        pd.Series, boolean vector, with size:
        len(rows in visualization file) x 1
        with 'True' entries for rows which should be plotted
    i_visu_spec:
        int64, current index (row number) of row which should be plotted in
        visualizationSpecification file
    plot_sim:
        bool, tells whether or not simulated data should be plotted as well

    Returns
    -------
    ax: matplotlib.Axes
    """

    if vis_spec.plotTypeSimulation[i_visu_spec] == 'LinePlot':

        # set xScale
        if vis_spec.xScale[i_visu_spec] == 'lin':
            ax[axx, axy].set_xscale("linear")
        elif vis_spec.xScale[i_visu_spec] == 'log10':
            ax[axx, axy].set_xscale("log")
        # equidistant
        elif vis_spec.xScale[i_visu_spec] == 'order':
            ax[axx, axy].set_xscale("linear")
            # check if conditions are monotone decreasing or increasing
            if np.all(np.diff(conditions) < 0):             # monot. decreasing
                xlabel = conditions[::-1]                   # reversing
                conditions = range(len(conditions))[::-1]   # reversing
                ax[axx, axy].set_xticks(range(len(conditions)), xlabel)
            elif np.all(np.diff(conditions) > 0):
                xlabel = conditions
                conditions = range(len(conditions))
                ax[axx, axy].set_xticks(range(len(conditions)), xlabel)
            else:
                raise ValueError('Error: x-conditions do not coincide, '
                                 'some are mon. increasing, some monotonically'
                                 ' decreasing')

        # add xOffset
        conditions = conditions + vis_spec.xOffset[i_visu_spec]

        # TODO sort mean and sd/sem by x values (as for simulatedData below)
        # to avoid crazy lineplots in case x values are not sorted by default.
        #
        # construct errorbar-plots: Mean and standard deviation
        label_base = vis_spec[ind_plot].legendEntry[i_visu_spec]
        if vis_spec.plotTypeData[i_visu_spec] == 'MeanAndSD':
            p = ax[axx, axy].errorbar(
                conditions, ms['mean'], ms['sd'], linestyle='-.', marker='.',
                label=label_base)
<<<<<<< HEAD

        # construct errorbar-plots: Mean and standard error of mean
        elif vis_spec.plotTypeData[i_visu_spec] == 'MeanAndSEM':
            p = ax[axx, axy].errorbar(
=======
            colors = p[0].get_color()
            if plot_sim:
                ax[axx, axy].plot(
                    conditions, ms['sim'], linestyle='-', marker='o',
                    label=label_base + " simulation", color=colors)

        # construct errorbar-plots: Mean and standard error of mean
        elif vis_spec.plotTypeData[i_visu_spec] == 'MeanAndSEM':
            ax[axx, axy].errorbar(
>>>>>>> 35a33f28
                conditions, ms['mean'], ms['sem'], linestyle='-.', marker='.',
                label=label_base)

        # plotting all measurement data
        elif vis_spec.plotTypeData[i_visu_spec] == 'replicate':
            p = ax[axx, axy].plot(
                conditions[conditions.index.values],
                ms.repl[ms.repl.index.values], 'x',
                label=label_base)

        # construct errorbar-plots: Mean and noise provided in measurement file
        elif vis_spec.plotTypeData[i_visu_spec] == 'provided':
            p = ax[axx, axy].errorbar(
                conditions, ms['mean'], ms['noise_model'],
                linestyle='-.', marker='.', label=label_base)
<<<<<<< HEAD

        # construct simulation plot
        colors = p[0].get_color()
        if plot_sim:
            xs, ys = zip(*sorted(zip(conditions, ms['sim'])))
            ax[axx, axy].plot(
                xs, ys, linestyle='-', marker='o',
                label=label_base + " simulation", color=colors)
=======
            colors = p[0].get_color()
            if plot_sim:
                ax[axx, axy].plot(
                    conditions, ms['sim'], linestyle='-', marker='o',
                    label=label_base + " simulation", color=colors)
>>>>>>> 35a33f28

        ax[axx, axy].legend()
        ax[axx, axy].set_title(vis_spec.plotName[i_visu_spec])

    elif vis_spec.plotTypeSimulation[i_visu_spec] == 'BarPlot':

        x_name = vis_spec[ind_plot].legendEntry[i_visu_spec]

        p = ax[axx, axy].bar(x_name, ms['mean'], yerr=ms['sd'])
        ax[axx, axy].set_title(vis_spec.plotName[i_visu_spec])
        
        if plot_sim:
            colors = p[0].get_facecolor()
            ax[axx, axy].bar(x_name + " simulation", ms['sim'], color='white', edgecolor=colors)

    return ax<|MERGE_RESOLUTION|>--- conflicted
+++ resolved
@@ -81,22 +81,10 @@
             p = ax[axx, axy].errorbar(
                 conditions, ms['mean'], ms['sd'], linestyle='-.', marker='.',
                 label=label_base)
-<<<<<<< HEAD
 
         # construct errorbar-plots: Mean and standard error of mean
         elif vis_spec.plotTypeData[i_visu_spec] == 'MeanAndSEM':
             p = ax[axx, axy].errorbar(
-=======
-            colors = p[0].get_color()
-            if plot_sim:
-                ax[axx, axy].plot(
-                    conditions, ms['sim'], linestyle='-', marker='o',
-                    label=label_base + " simulation", color=colors)
-
-        # construct errorbar-plots: Mean and standard error of mean
-        elif vis_spec.plotTypeData[i_visu_spec] == 'MeanAndSEM':
-            ax[axx, axy].errorbar(
->>>>>>> 35a33f28
                 conditions, ms['mean'], ms['sem'], linestyle='-.', marker='.',
                 label=label_base)
 
@@ -112,8 +100,6 @@
             p = ax[axx, axy].errorbar(
                 conditions, ms['mean'], ms['noise_model'],
                 linestyle='-.', marker='.', label=label_base)
-<<<<<<< HEAD
-
         # construct simulation plot
         colors = p[0].get_color()
         if plot_sim:
@@ -121,13 +107,6 @@
             ax[axx, axy].plot(
                 xs, ys, linestyle='-', marker='o',
                 label=label_base + " simulation", color=colors)
-=======
-            colors = p[0].get_color()
-            if plot_sim:
-                ax[axx, axy].plot(
-                    conditions, ms['sim'], linestyle='-', marker='o',
-                    label=label_base + " simulation", color=colors)
->>>>>>> 35a33f28
 
         ax[axx, axy].legend()
         ax[axx, axy].set_title(vis_spec.plotName[i_visu_spec])
