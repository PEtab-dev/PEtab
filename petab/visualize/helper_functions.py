--- conflicted
+++ resolved
@@ -396,13 +396,17 @@
     return vis_spec, exp_data
 
 
-<<<<<<< HEAD
-def check_ex_visu_columns(vis_spec: pd.DataFrame,
-                          dataset_id_list: List[IdsList],
-                          exp_data: pd.DataFrame,
-                          exp_conditions: pd.DataFrame,
-                          legend_dict: Dict) -> pd.DataFrame:
-=======
+# <<<<<<< HEAD
+# def check_ex_visu_columns(vis_spec: pd.DataFrame,
+#                           dataset_id_list: List[IdsList],
+#                           exp_data: pd.DataFrame,
+#                           exp_conditions: pd.DataFrame,
+#                           legend_dict: Dict) -> pd.DataFrame:
+# ||||||| merged common ancestors
+# def check_ex_visu_columns(vis_spec: pd.DataFrame,
+#                          dataset_id_list: List[IdsList],
+#                          legend_dict: Dict) -> pd.DataFrame:
+# =======
 def get_vis_spec_dependent_columns_dict(
         exp_data: pd.DataFrame,
         exp_conditions: pd.DataFrame,
@@ -556,8 +560,13 @@
     return exp_data, vis_spec
 
 
+# def check_ex_visu_columns(vis_spec: pd.DataFrame,
+#                           dataset_id_list: List[IdsList],
+#                           exp_data: pd.DataFrame,
+#                           exp_conditions: pd.DataFrame,
+#                           legend_dict: Dict) -> pd.DataFrame:
 def check_ex_visu_columns(vis_spec: pd.DataFrame) -> pd.DataFrame:
->>>>>>> 3f1d7be6
+    # >>>>>>> develop
     """
     Check the columns in Visu_Spec file, if non-mandotory columns does not
     exist, create default columns
@@ -572,7 +581,7 @@
     if PLOT_TYPE_DATA not in vis_spec.columns:
         vis_spec[PLOT_TYPE_DATA] = MEAN_AND_SD
     if X_VALUES not in vis_spec.columns:
-<<<<<<< HEAD
+        # <<<<<<< HEAD
         # check if time is constant in expdata (if yes, plot dose response)
         # otherwise plot time series
         uni_time = pd.unique(exp_data[TIME])
@@ -595,15 +604,24 @@
             raise NotImplementedError(
                 'Strange Error. There is no time defined in the measurement '
                 'table?')
-    if Y_LABEL not in vis_spec.columns:
-        vis_spec[Y_LABEL] = 'value'
-    if Y_VALUES not in vis_spec.columns:
-        vis_spec[Y_VALUES] = ''
-    if X_LABEL not in vis_spec.columns:
-        vis_spec[X_LABEL] = 'time'
-=======
-        vis_spec[X_VALUES] = 'time'
->>>>>>> 3f1d7be6
+    # if Y_LABEL not in vis_spec.columns:
+    #     vis_spec[Y_LABEL] = 'value'
+    # if Y_VALUES not in vis_spec.columns:
+    #     vis_spec[Y_VALUES] = ''
+    # if X_LABEL not in vis_spec.columns:
+    #     vis_spec[X_LABEL] = 'time'
+    # ||||||| merged common ancestors
+    #         raise NotImplementedError(
+    #             "Please define column: \'xValues\' in visualization file.")
+    # if Y_LABEL not in vis_spec.columns:
+    #     vis_spec[Y_LABEL] = 'value'
+    # if Y_VALUES not in vis_spec.columns:
+    #     vis_spec[Y_VALUES] = ''
+    # if X_LABEL not in vis_spec.columns:
+    #     vis_spec[X_LABEL] = 'time'
+    # =======
+    #         vis_spec[X_VALUES] = 'time'
+    # >>>>>>> develop
     if X_OFFSET not in vis_spec.columns:
         vis_spec[X_OFFSET] = 0
     if X_LABEL not in vis_spec.columns:
