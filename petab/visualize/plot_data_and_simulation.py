--- conflicted
+++ resolved
@@ -95,39 +95,6 @@
     if isinstance(exp_conditions, str):
         exp_conditions = conditions.get_condition_df(exp_conditions)
 
-<<<<<<< HEAD
-=======
-    if isinstance(exp_data, str):
-        # import from file
-        exp_data = measurements.get_measurement_df(exp_data)
-        # check columns, and add non-mandatory default columns
-        exp_data, _, legend_dict = \
-            check_ex_exp_columns(exp_data,
-                                 dataset_id_list,
-                                 sim_cond_id_list,
-                                 sim_cond_num_list,
-                                 observable_id_list,
-                                 observable_num_list,
-                                 exp_conditions)
-
-    # import visualization specification, if file was specified
-    if isinstance(vis_spec, str):
-        vis_spec = core.get_visualization_df(vis_spec)
-        vis_spec = check_ex_visu_columns(vis_spec,
-                                         dataset_id_list,
-                                         legend_dict)
-    elif vis_spec is None:
-        # create them based on simulation conditions
-        vis_spec, exp_data = get_default_vis_specs(exp_data,
-                                                   exp_conditions,
-                                                   dataset_id_list,
-                                                   sim_cond_id_list,
-                                                   sim_cond_num_list,
-                                                   observable_id_list,
-                                                   observable_num_list,
-                                                   plotted_noise)
-
->>>>>>> 461c8e7e
     # import simulation file, if file was specified
     if sim_data is not None:
         if isinstance(sim_data, str):
