"""Functions for plotting PEtab measurement files and simulation results in
the same format."""

from typing import Union, Optional, List

import matplotlib.pyplot as plt
import numpy as np
import pandas as pd
import seaborn as sns

from .helper_functions import (get_default_vis_specs,
                               create_figure,
                               handle_dataset_plot)

<<<<<<< HEAD
from typing import Union, Optional, List
import matplotlib.pyplot as plt

=======
from .. import problem, measurements, core, conditions
from ..C import *
>>>>>>> 8a4461c1

# for typehints
IdsList = List[str]
NumList = List[int]


def plot_data_and_simulation(
        exp_data: Union[str, pd.DataFrame],
        exp_conditions: Union[str, pd.DataFrame],
        vis_spec: Optional[Union[str, pd.DataFrame]] = '',
        sim_data: Optional[Union[str, pd.DataFrame]] = None,
        dataset_id_list: Optional[List[IdsList]] = None,
        sim_cond_id_list: Optional[List[IdsList]] = None,
        sim_cond_num_list: Optional[List[NumList]] = None,
        observable_id_list: Optional[List[IdsList]] = None,
        observable_num_list: Optional[List[NumList]] = None,
<<<<<<< HEAD
        plotted_noise: Optional[str] = 'MeanAndSD',
=======
        plotted_noise: Optional[str] = MEAN_AND_SD,
>>>>>>> 8a4461c1
        subplot_file_path: str = ''):
    """
    Main function for plotting data and simulations.

    What exactly should be plotted is specified in a
    visualizationSpecification.tsv file.

    Also, the data, simulations and conditions have
    to be defined in a specific format
    (see "doc/documentation_data_format.md").

    Parameters
    ----------
    exp_data:
        measurement DataFrame in the PEtab format or path to the data file.
    exp_conditions:
        condition DataFrame in the PEtab format or path to the condition file.
    vis_spec: str or pandas.Dataframe (optional)
        Visualization specification DataFrame in the PEtab format or path to
         visualization file.
    sim_data:
        simulation DataFrame in the PEtab format
        or path to the simulation output data file.
    dataset_id_list:
        A list of lists. Each sublist corresponds to a plot, each subplot
        contains the datasetIds for this plot.
        Only to be used if no visualization file was available.
    sim_cond_id_list:
        A list of lists. Each sublist corresponds to a plot, each subplot
        contains the simulationConditionIds for this plot.
        Only to be used if no visualization file was available.
    sim_cond_num_list:
        A list of lists. Each sublist corresponds to a plot, each subplot
        contains the numbers corresponding to the simulationConditionIds for
        this plot.
        Only to be used if no visualization file was available.
    observable_id_list:
        A list of lists. Each sublist corresponds to a plot, each subplot
        contains the observableIds for this plot.
        Only to be used if no visualization file was available.
    observable_num_list:
        A list of lists. Each sublist corresponds to a plot, each subplot
        contains the numbers corresponding to the observableIds for
        this plot.
        Only to be used if no visualization file was available.
    plotted_noise:
        String indicating how noise should be visualized:
        ['MeanAndSD' (default), 'MeanAndSEM', 'replicate', 'provided']
    subplot_file_path:
        String which is taken as file path to which single subplots are saved.
        PlotIDs will be taken as file names.

    Returns
    -------
    ax: Axis object of the created plot.
    None: In case subplots are save to file
    """

    if isinstance(exp_data, str):
        # import from file
        exp_data = measurements.get_measurement_df(exp_data)

    if isinstance(exp_conditions, str):
        exp_conditions = conditions.get_condition_df(exp_conditions)

    # import visualization specification, if file was specified
    if isinstance(vis_spec, str):
        if vis_spec != '':
<<<<<<< HEAD
            vis_spec = pd.read_csv(vis_spec, sep="\t",
                                   index_col=None)
=======
            vis_spec = core.get_visualization_df(vis_spec)
>>>>>>> 8a4461c1
        else:
            # create them based on simulation conditions
            vis_spec, exp_data = get_default_vis_specs(exp_data,
                                                       exp_conditions,
                                                       dataset_id_list,
                                                       sim_cond_id_list,
                                                       sim_cond_num_list,
                                                       observable_id_list,
                                                       observable_num_list,
                                                       plotted_noise)

    # import simulation file, if file was specified
    if isinstance(sim_data, str):
        sim_data = core.get_simulation_df(sim_data)

    # get unique plotIDs
    uni_plot_ids, _ = np.unique(vis_spec[PLOT_ID], return_index=True)

    # Switch saving plots to file on or get axes
    plots_to_file = False
    if subplot_file_path != '':
        plots_to_file = True
    else:
        fig, ax, _, num_col = create_figure(uni_plot_ids, plots_to_file)

    # loop over unique plotIds
    for i_plot_id, var_plot_id in enumerate(uni_plot_ids):

        if plots_to_file:
            fig, ax, _, num_col = create_figure(uni_plot_ids,
                                                plots_to_file)
            i_row = 0
            i_col = 0
        else:
            # setting axis indices
            i_row = int(np.ceil((i_plot_id + 1) / num_col)) - 1
            i_col = int(((i_plot_id + 1) - i_row * num_col)) - 1

        # get indices for specific plotId
        ind_plot = (vis_spec[PLOT_ID] == var_plot_id)

        # loop over datsets
        for i_visu_spec in vis_spec[ind_plot].index.values:
            # handle plot of current dataset
            ax = handle_dataset_plot(i_visu_spec, ind_plot, ax, i_row, i_col,
                                     exp_data, exp_conditions, vis_spec,
                                     sim_data)
        if plots_to_file:
            sns.despine()
            plt.xticks(rotation=45, ha="right")
            plt.tight_layout()
            plt.savefig(f'{subplot_file_path}/{var_plot_id}.png')
            plt.close()

    # finalize figure
    if not plots_to_file:
        fig.tight_layout()
        sns.despine()
        return ax
<<<<<<< HEAD
=======

    return None
>>>>>>> 8a4461c1


def plot_petab_problem(petab_problem: problem.Problem,
                       sim_data: Optional[Union[str, pd.DataFrame]] = None,
                       dataset_id_list: Optional[List[IdsList]] = None,
                       sim_cond_id_list: Optional[List[IdsList]] = None,
                       sim_cond_num_list: Optional[List[NumList]] = None,
                       observable_id_list: Optional[List[IdsList]] = None,
                       observable_num_list: Optional[List[NumList]] = None,
                       plotted_noise: Optional[str] = MEAN_AND_SD,):
    """
    Visualization using petab problem.
    For documentation, see function plot_data_and_simulation()
    """

    return plot_data_and_simulation(petab_problem.measurement_df,
                                    petab_problem.condition_df,
                                    petab_problem.visualization_df,
                                    sim_data,
                                    dataset_id_list,
                                    sim_cond_id_list,
                                    sim_cond_num_list,
                                    observable_id_list,
                                    observable_num_list,
                                    plotted_noise)


def plot_measurements_by_observable(data_file_path: str,
                                    condition_file_path: str,
                                    plotted_noise: str = MEAN_AND_SD):
    """
    plot measurement data grouped by observable ID.
    A simple wrapper around the more complex function plot_data_and_simulation.

    Parameters:
    ----------

    data_file_path: str
        file path of measurement data
    condition_file_path: str
        file path of condition file
    plotted_noise: str (optional)
        String indicating how noise should be visualized:
        ['MeanAndSD' (default), 'MeanAndSEM', 'replicate', 'provided']

    Return:
    ----------

    ax: axis of figures
    """

    # import measurement data
    measurement_data = measurements.get_measurement_df(data_file_path)

    # get unique observable ID
    observable_id = np.array(measurement_data.observableId)
    uni_observable_id = np.unique(observable_id)
    observable_id_list = [[str(obsId)] for obsId in uni_observable_id]

    # use new routine now
    ax = plot_data_and_simulation(measurement_data, condition_file_path,
                                  observable_id_list=observable_id_list,
                                  plotted_noise=plotted_noise)

    return ax<|MERGE_RESOLUTION|>--- conflicted
+++ resolved
@@ -12,14 +12,9 @@
                                create_figure,
                                handle_dataset_plot)
 
-<<<<<<< HEAD
-from typing import Union, Optional, List
-import matplotlib.pyplot as plt
-
-=======
 from .. import problem, measurements, core, conditions
 from ..C import *
->>>>>>> 8a4461c1
+
 
 # for typehints
 IdsList = List[str]
@@ -36,11 +31,7 @@
         sim_cond_num_list: Optional[List[NumList]] = None,
         observable_id_list: Optional[List[IdsList]] = None,
         observable_num_list: Optional[List[NumList]] = None,
-<<<<<<< HEAD
-        plotted_noise: Optional[str] = 'MeanAndSD',
-=======
         plotted_noise: Optional[str] = MEAN_AND_SD,
->>>>>>> 8a4461c1
         subplot_file_path: str = ''):
     """
     Main function for plotting data and simulations.
@@ -109,12 +100,7 @@
     # import visualization specification, if file was specified
     if isinstance(vis_spec, str):
         if vis_spec != '':
-<<<<<<< HEAD
-            vis_spec = pd.read_csv(vis_spec, sep="\t",
-                                   index_col=None)
-=======
             vis_spec = core.get_visualization_df(vis_spec)
->>>>>>> 8a4461c1
         else:
             # create them based on simulation conditions
             vis_spec, exp_data = get_default_vis_specs(exp_data,
@@ -174,11 +160,9 @@
         fig.tight_layout()
         sns.despine()
         return ax
-<<<<<<< HEAD
-=======
 
     return None
->>>>>>> 8a4461c1
+
 
 
 def plot_petab_problem(petab_problem: problem.Problem,
