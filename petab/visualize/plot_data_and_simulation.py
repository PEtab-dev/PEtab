--- conflicted
+++ resolved
@@ -92,7 +92,6 @@
         exp_conditions = petab.get_condition_df(exp_conditions)
 
     # import visualization specification, if file was specified
-<<<<<<< HEAD
     if isinstance(vis_spec, str):
         if vis_spec != '':
             vis_spec = pd.read_csv(vis_spec, sep="\t",
@@ -107,20 +106,6 @@
                                                        observable_id_list,
                                                        observable_num_list,
                                                        plotted_noise)
-=======
-    if visualization_file_path != '':
-        vis_spec = petab.get_visualization_df(visualization_file_path)
-    else:
-        # create them based on simulation conditions
-        vis_spec, exp_data = get_default_vis_specs(exp_data,
-                                                   exp_conditions,
-                                                   dataset_id_list,
-                                                   sim_cond_id_list,
-                                                   sim_cond_num_list,
-                                                   observable_id_list,
-                                                   observable_num_list,
-                                                   plotted_noise)
->>>>>>> 30851c9d
 
     # import simulation file, if file was specified
     if isinstance(sim_data, str):
