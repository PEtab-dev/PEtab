"""Functions for plotting PEtab measurement files and simulation results in
the same format."""

from typing import Union, Optional, List

import matplotlib.pyplot as plt
import numpy as np
import pandas as pd

from .helper_functions import (get_default_vis_specs,
                               create_figure,
                               handle_dataset_plot)

from .. import problem, measurements, core, conditions
from ..C import *


# for typehints
IdsList = List[str]
NumList = List[int]


def plot_data_and_simulation(
        exp_data: Union[str, pd.DataFrame],
        exp_conditions: Union[str, pd.DataFrame],
        vis_spec: Optional[Union[str, pd.DataFrame]] = '',
        sim_data: Optional[Union[str, pd.DataFrame]] = None,
        dataset_id_list: Optional[List[IdsList]] = None,
        sim_cond_id_list: Optional[List[IdsList]] = None,
        sim_cond_num_list: Optional[List[NumList]] = None,
        observable_id_list: Optional[List[IdsList]] = None,
        observable_num_list: Optional[List[NumList]] = None,
        plotted_noise: Optional[str] = MEAN_AND_SD,
        subplot_file_path: str = ''):
    """
    Main function for plotting data and simulations.

    What exactly should be plotted is specified in a
    visualizationSpecification.tsv file.

    Also, the data, simulations and conditions have
    to be defined in a specific format
    (see "doc/documentation_data_format.md").

    Parameters
    ----------
    exp_data:
        measurement DataFrame in the PEtab format or path to the data file.
    exp_conditions:
        condition DataFrame in the PEtab format or path to the condition file.
    vis_spec: str or pandas.Dataframe (optional)
        Visualization specification DataFrame in the PEtab format or path to
         visualization file.
    sim_data:
        simulation DataFrame in the PEtab format
        or path to the simulation output data file.
    dataset_id_list:
        A list of lists. Each sublist corresponds to a plot, each subplot
        contains the datasetIds for this plot.
        Only to be used if no visualization file was available.
    sim_cond_id_list:
        A list of lists. Each sublist corresponds to a plot, each subplot
        contains the simulationConditionIds for this plot.
        Only to be used if no visualization file was available.
    sim_cond_num_list:
        A list of lists. Each sublist corresponds to a plot, each subplot
        contains the numbers corresponding to the simulationConditionIds for
        this plot.
        Only to be used if no visualization file was available.
    observable_id_list:
        A list of lists. Each sublist corresponds to a plot, each subplot
        contains the observableIds for this plot.
        Only to be used if no visualization file was available.
    observable_num_list:
        A list of lists. Each sublist corresponds to a plot, each subplot
        contains the numbers corresponding to the observableIds for
        this plot.
        Only to be used if no visualization file was available.
    plotted_noise:
        String indicating how noise should be visualized:
        ['MeanAndSD' (default), 'MeanAndSEM', 'replicate', 'provided']
    subplot_file_path:
        String which is taken as file path to which single subplots are saved.
        PlotIDs will be taken as file names.

    Returns
    -------
    ax: Axis object of the created plot.
    None: In case subplots are save to file
    """

    if isinstance(exp_data, str):
        # import from file
        exp_data = measurements.get_measurement_df(exp_data)

    if isinstance(exp_conditions, str):
        exp_conditions = conditions.get_condition_df(exp_conditions)

    # import visualization specification, if file was specified
    if isinstance(vis_spec, str):
        if vis_spec != '':
            vis_spec = core.get_visualization_df(vis_spec)
        else:
            # create them based on simulation conditions
            vis_spec, exp_data = get_default_vis_specs(exp_data,
                                                       exp_conditions,
                                                       dataset_id_list,
                                                       sim_cond_id_list,
                                                       sim_cond_num_list,
                                                       observable_id_list,
                                                       observable_num_list,
                                                       plotted_noise)

    # import simulation file, if file was specified
    if isinstance(sim_data, str):
        sim_data = core.get_simulation_df(sim_data)

    # get unique plotIDs
    uni_plot_ids, _ = np.unique(vis_spec[PLOT_ID], return_index=True)

    # Switch saving plots to file on or get axes
    plots_to_file = subplot_file_path != ''
    if plots_to_file:
        axes = []
    else:
        fig, axes = create_figure(uni_plot_ids, plots_to_file)

    # loop over unique plotIds
    for var_plot_id in uni_plot_ids:

        if plots_to_file:
            fig, axes = create_figure(uni_plot_ids, plots_to_file)
            ax = axes[0]
        else:
            ax = axes[var_plot_id]

        # get indices for specific plotId
        ind_plot = (vis_spec[PLOT_ID] == var_plot_id)

        # loop over datsets
        for _, plot_spec in vis_spec[ind_plot].iterrows():
            # handle plot of current dataset
            handle_dataset_plot(plot_spec, ax, exp_data,
                                exp_conditions, sim_data)
        if plots_to_file:
            plt.tight_layout()
            plt.savefig(f'{subplot_file_path}/{var_plot_id}.png')
            plt.close()

    # finalize figure
    if not plots_to_file:
        fig.tight_layout()
<<<<<<< HEAD
        sns.despine()
        return axes
=======
        return ax
>>>>>>> 256af76c

    return None


def plot_petab_problem(petab_problem: problem.Problem,
                       sim_data: Optional[Union[str, pd.DataFrame]] = None,
                       dataset_id_list: Optional[List[IdsList]] = None,
                       sim_cond_id_list: Optional[List[IdsList]] = None,
                       sim_cond_num_list: Optional[List[NumList]] = None,
                       observable_id_list: Optional[List[IdsList]] = None,
                       observable_num_list: Optional[List[NumList]] = None,
                       plotted_noise: Optional[str] = MEAN_AND_SD,):
    """
    Visualization using petab problem.
    For documentation, see function plot_data_and_simulation()
    """

    return plot_data_and_simulation(petab_problem.measurement_df,
                                    petab_problem.condition_df,
                                    petab_problem.visualization_df,
                                    sim_data,
                                    dataset_id_list,
                                    sim_cond_id_list,
                                    sim_cond_num_list,
                                    observable_id_list,
                                    observable_num_list,
                                    plotted_noise)


def plot_measurements_by_observable(data_file_path: str,
                                    condition_file_path: str,
                                    plotted_noise: str = MEAN_AND_SD):
    """
    plot measurement data grouped by observable ID.
    A simple wrapper around the more complex function plot_data_and_simulation.

    Parameters:
    ----------

    data_file_path: str
        file path of measurement data
    condition_file_path: str
        file path of condition file
    plotted_noise: str (optional)
        String indicating how noise should be visualized:
        ['MeanAndSD' (default), 'MeanAndSEM', 'replicate', 'provided']

    Return:
    ----------

    ax: axis of figures
    """

    # import measurement data
    measurement_data = measurements.get_measurement_df(data_file_path)

    # get unique observable ID
    observable_id = np.array(measurement_data.observableId)
    uni_observable_id = np.unique(observable_id)
    observable_id_list = [[str(obsId)] for obsId in uni_observable_id]

    # use new routine now
    ax = plot_data_and_simulation(measurement_data, condition_file_path,
                                  observable_id_list=observable_id_list,
                                  plotted_noise=plotted_noise)

    return ax<|MERGE_RESOLUTION|>--- conflicted
+++ resolved
@@ -150,12 +150,8 @@
     # finalize figure
     if not plots_to_file:
         fig.tight_layout()
-<<<<<<< HEAD
         sns.despine()
         return axes
-=======
-        return ax
->>>>>>> 256af76c
 
     return None
 
