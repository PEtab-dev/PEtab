import os
import pickle
import sys
import tempfile
from math import nan

import libsbml
import numpy as np
import pandas as pd
import pytest

sys.path.append(os.getcwd())
import petab  # noqa: E402


@pytest.fixture
def condition_df_2_conditions():
    condition_df = pd.DataFrame(data={
        'conditionId': ['condition1', 'condition2'],
        'conditionName': ['', 'Condition 2'],
        'fixedParameter1': [1.0, 2.0]
    })
    condition_df.set_index('conditionId', inplace=True)
    return condition_df


@pytest.fixture
def minimal_sbml_model():
    document = libsbml.SBMLDocument(3, 1)
    model = document.createModel()
    model.setTimeUnits("second")
    model.setExtentUnits("mole")
    model.setSubstanceUnits('mole')
    return document, model


@pytest.fixture
def petab_problem():
    # create test model
    document = libsbml.SBMLDocument(3, 1)
    model = document.createModel()
    model.setTimeUnits("second")
    model.setExtentUnits("mole")
    model.setSubstanceUnits('mole')

    p = model.createParameter()
    p.setId('fixedParameter1')
    p.setName('FixedParameter1')

    p = model.createParameter()
    p.setId('observable_1')
    p.setName('Observable 1')

    with tempfile.NamedTemporaryFile(mode='w', delete=False) as fh:
        sbml_file_name = fh.name
        fh.write(libsbml.writeSBMLToString(document))

    measurement_df = pd.DataFrame(data={
        'observableId': ['obs1', 'obs2'],
        'observableParameters': ['', 'p1;p2'],
        'noiseParameters': ['p3;p4', 'p5']
    })

    with tempfile.NamedTemporaryFile(mode='w', delete=False) as fh:
        measurement_file_name = fh.name
        measurement_df.to_csv(fh, sep='\t', index=False)

    condition_df = pd.DataFrame(data={
        'conditionId': ['condition1', 'condition2'],
        'conditionName': ['', 'Condition 2'],
        'fixedParameter1': [1.0, 2.0]
    })
    condition_df.set_index('conditionId', inplace=True)

    with tempfile.NamedTemporaryFile(mode='w', delete=False) as fh:
        condition_file_name = fh.name
        condition_df.to_csv(fh, sep='\t', index=True)

    parameter_df = pd.DataFrame(data={
        'parameterId': ['dynamicParameter1', 'dynamicParameter2'],
        'parameterName': ['', '...'],  # ...
    })

    with tempfile.NamedTemporaryFile(mode='w', delete=False) as fh:
        parameter_file_name = fh.name
        parameter_df.to_csv(fh, sep='\t', index=False)

    problem = petab.Problem.from_files(
        sbml_file=sbml_file_name,
        measurement_file=measurement_file_name,
        condition_file=condition_file_name,
        parameter_file=parameter_file_name)

    return problem


@pytest.fixture
def fujita_model_scaling():
    path = 'doc/example/example_Fujita/'

    sbml_file = path + 'Fujita_model.xml'
    condition_file = path + 'Fujita_experimentalCondition.tsv'
    measurement_file = path + 'Fujita_measurementData.tsv'
    parameter_file = path + 'Fujita_parameters_scaling.tsv'

    return petab.Problem.from_files(sbml_file=sbml_file,
                                    condition_file=condition_file,
                                    measurement_file=measurement_file,
                                    parameter_file=parameter_file)


def test_split_parameter_replacement_list():
    assert petab.split_parameter_replacement_list('') == []
    assert petab.split_parameter_replacement_list('param1') == ['param1']
    assert petab.split_parameter_replacement_list('param1;param2') \
        == ['param1', 'param2']
    assert petab.split_parameter_replacement_list('1.0') == [1.0]
    assert petab.split_parameter_replacement_list('1.0;2.0') == [1.0, 2.0]
    assert petab.split_parameter_replacement_list('param1;2.2') \
        == ['param1', 2.2]
    assert petab.split_parameter_replacement_list(np.nan) == []
    assert petab.split_parameter_replacement_list(1.5) == [1.5]
    assert petab.split_parameter_replacement_list(None) == []


def test_get_measurement_parameter_ids():
    measurement_df = pd.DataFrame(
        data={
            'observableParameters': ['', 'p1;p2'],
            'noiseParameters': ['p3;p4', 'p5']})
    expected = ['p1', 'p2', 'p3', 'p4', 'p5']
    actual = petab.get_measurement_parameter_ids(measurement_df)
    # ordering is arbitrary
    assert set(actual) == set(expected)


def test_parameter_is_offset_parameter():
    assert petab.parameter_is_offset_parameter('a', 'a + b') is True
    assert petab.parameter_is_offset_parameter('b', 'a + b') is True
    assert petab.parameter_is_offset_parameter('b', 'a - b') is False
    assert petab.parameter_is_offset_parameter('b', 'sqrt(b)') is False
    assert petab.parameter_is_offset_parameter('b', 'a * b') is False


def test_parameter_is_scaling_parameter():
    assert petab.parameter_is_scaling_parameter('a', 'a + b') is False
    assert petab.parameter_is_scaling_parameter('a', 'a * b') is True
    assert petab.parameter_is_scaling_parameter('a', 'a * b + 1') is False
    assert petab.parameter_is_scaling_parameter('a', 'a * a') is False


def test_serialization(petab_problem):
    # serialize and back
    problem_recreated = pickle.loads(pickle.dumps(petab_problem))

    assert problem_recreated.measurement_df.equals(
        petab_problem.measurement_df)

    assert problem_recreated.parameter_df.equals(
        petab_problem.parameter_df)

    assert problem_recreated.condition_df.equals(
        petab_problem.condition_df)

    # Can't test for equality directly, testing for number of parameters
    #  should do the job here
    assert len(problem_recreated.sbml_model.getListOfParameters()) \
        == len(petab_problem.sbml_model.getListOfParameters())


def test_get_observable_id():
    assert petab.get_observable_id('observable_obs1') == 'obs1'
    assert petab.get_observable_id('sigma_obs1') == 'obs1'


def test_get_placeholders():
    assert petab.get_placeholders('1.0', 'any', 'observable') == set()

    assert petab.get_placeholders(
        'observableParameter1_twoParams * '
        'observableParameter2_twoParams + otherParam',
        'twoParams', 'observable') \
        == {'observableParameter1_twoParams',
            'observableParameter2_twoParams'}

    assert petab.get_placeholders('3.0 * noiseParameter1_oneParam',
                                  'oneParam', 'noise') \
        == {'noiseParameter1_oneParam'}


def test_statpoint_sampling(fujita_model_scaling):
    startpoints = fujita_model_scaling.sample_parameter_startpoints(100)

    assert (np.isfinite(startpoints)).all
    assert startpoints.shape == (19, 100)


def test_create_parameter_df(condition_df_2_conditions):
    document = libsbml.SBMLDocument(3, 1)
    model = document.createModel()
    model.setTimeUnits("second")
    model.setExtentUnits("mole")
    model.setSubstanceUnits('mole')

    s = model.createSpecies()
    s.setId('x1')

    petab.sbml.add_global_parameter(
        model,
        parameter_id='fixedParameter1',
        parameter_name='FixedParameter1',
        value=2.0)

    petab.sbml.add_global_parameter(
        model,
        parameter_id='p0',
        parameter_name='Parameter 0',
        value=3.0)

    petab.sbml.add_model_output_with_sigma(
        sbml_model=model,
        observable_id='obs1',
        observable_name='Observable 1',
        observable_formula='x1')

    petab.add_model_output_with_sigma(
        sbml_model=model,
        observable_id='obs2',
        observable_name='Observable 2',
        observable_formula='2*x1')

    # Add assignment rule target which should be ignored
    petab.add_global_parameter(sbml_model=model,
                               parameter_id='assignment_target')
    petab.create_assigment_rule(sbml_model=model,
                                assignee_id='assignment_target', formula='1.0')

    measurement_df = pd.DataFrame(data={
        'observableId': ['obs1', 'obs2'],
        'observableParameters': ['', 'p1;p2'],
        'noiseParameters': ['p3;p4', 'p5']
    })

    parameter_df = petab.create_parameter_df(
        model,
        condition_df_2_conditions,
        measurement_df)

    # first model parameters, then row by row noise and sigma overrides
    expected = ['p0', 'p3', 'p4', 'p1', 'p2', 'p5']
    actual = parameter_df.index.values.tolist()
    assert actual == expected
    assert parameter_df.loc['p0', 'nominalValue'] == 3.0

    # test with condition parameter override:
    condition_df_2_conditions.loc['condition2', 'fixedParameter1'] \
        = 'overrider'
    expected = ['p0', 'p3', 'p4', 'p1', 'p2', 'p5', 'overrider']

    parameter_df = petab.create_parameter_df(
        model,
        condition_df_2_conditions,
        measurement_df)
    actual = parameter_df.index.values.tolist()
    assert actual == expected
    assert parameter_df.loc['p0', 'nominalValue'] == 3.0


def test_flatten_timepoint_specific_output_overrides(minimal_sbml_model):
    document, model = minimal_sbml_model
    petab.sbml.add_global_parameter(
        sbml_model=model, parameter_id='observableParameter1_obs1')
    petab.sbml.add_model_output_with_sigma(
        sbml_model=model, observable_id='obs1',
        observable_formula='observableParameter1_obs1')

    # Measurement table with timepoint-specific overrides
    measurement_df = pd.DataFrame(data={
        'observableId':
            ['obs1', 'obs1', 'obs1', 'obs1'],
        'simulationConditionId':
            ['condition1', 'condition1', 'condition1', 'condition1'],
        'preequilibrationConditionId':
            ['', '', '', ''],
        'time':
            [1.0, 1.0, 2.0, 2.0],
        'measurement':
            [np.nan] * 4,
        'observableParameters':
            ['obsParOverride1', 'obsParOverride2',
             'obsParOverride2', 'obsParOverride2'],
        'noiseParameters':
            ['noiseParOverride1', 'noiseParOverride1',
             'noiseParOverride2', 'noiseParOverride2']
    })

    measurement_df_expected = pd.DataFrame(data={
        'observableId':
            ['obs1_1', 'obs1_2', 'obs1_3', 'obs1_3'],
        'simulationConditionId':
            ['condition1', 'condition1', 'condition1', 'condition1'],
        'preequilibrationConditionId':
            ['', '', '', ''],
        'time':
            [1.0, 1.0, 2.0, 2.0],
        'measurement':
            [np.nan] * 4,
        'observableParameters':
            ['obsParOverride1', 'obsParOverride2',
             'obsParOverride2', 'obsParOverride2'],
        'noiseParameters':
            ['noiseParOverride1', 'noiseParOverride1',
             'noiseParOverride2', 'noiseParOverride2']
    })

    problem = petab.Problem(sbml_model=model,
                            measurement_df=measurement_df)

    assert petab.lint_problem(problem) is False

    # Ensure having timepoint-specific overrides
    assert petab.lint.measurement_table_has_timepoint_specific_mappings(
        measurement_df) is True

    petab.flatten_timepoint_specific_output_overrides(problem)

    # Timepoint-specific overrides should be gone now
    assert petab.lint.measurement_table_has_timepoint_specific_mappings(
        problem.measurement_df) is False

    assert problem.measurement_df.equals(measurement_df_expected) is True

    assert petab.lint_problem(problem) is False


<<<<<<< HEAD
def test_concat_measurements():
    a = pd.DataFrame({'measurement': [1.0]})
    b = pd.DataFrame({'time': [1.0]})

    with tempfile.NamedTemporaryFile(mode='w', delete=False) as fh:
        filename_a = fh.name
        a.to_csv(fh, sep='\t', index=False)

    expected = pd.DataFrame({
        'measurement': [1.0, nan],
        'time': [nan, 1.0]
    })

    assert expected.equals(
        petab.concat_tables([a, b],
                            petab.measurements.get_measurement_df))

    assert expected.equals(
        petab.concat_tables([filename_a, b],
                            petab.measurements.get_measurement_df))
=======
def test_to_float_if_float():
    to_float_if_float = petab.core.to_float_if_float

    assert to_float_if_float(1) == 1.0
    assert to_float_if_float("1") == 1.0
    assert to_float_if_float("-1.0") == -1.0
    assert to_float_if_float("1e1") == 10.0
    assert to_float_if_float("abc") == "abc"
    assert to_float_if_float([]) == []
>>>>>>> 8a57085c
<|MERGE_RESOLUTION|>--- conflicted
+++ resolved
@@ -333,7 +333,6 @@
     assert petab.lint_problem(problem) is False
 
 
-<<<<<<< HEAD
 def test_concat_measurements():
     a = pd.DataFrame({'measurement': [1.0]})
     b = pd.DataFrame({'time': [1.0]})
@@ -354,7 +353,8 @@
     assert expected.equals(
         petab.concat_tables([filename_a, b],
                             petab.measurements.get_measurement_df))
-=======
+
+
 def test_to_float_if_float():
     to_float_if_float = petab.core.to_float_if_float
 
@@ -363,5 +363,4 @@
     assert to_float_if_float("-1.0") == -1.0
     assert to_float_if_float("1e1") == 10.0
     assert to_float_if_float("abc") == "abc"
-    assert to_float_if_float([]) == []
->>>>>>> 8a57085c
+    assert to_float_if_float([]) == []