from setuptools import setup, find_packages
import os
import sys


# Python version check. We need >= 3.6 due to e.g. f-strings
if sys.version_info < (3, 6):
    sys.exit('PEtab requires at least Python version 3.6')


# read a file
def read(fname):
    return open(os.path.join(os.path.dirname(__file__), fname)).read()


# read version from file
version_file = os.path.join('petab', 'version.py')
exec(read(version_file))  # pylint: disable=W0122 # nosec

ENTRY_POINTS = {
    'console_scripts': [
        'petablint = petab.petablint:main',
    ]
}

# project metadata
setup(name='petab',
        version=__version__,  # noqa: F821
      description='Parameter estimation tabular data',
      long_description=read('README.md'),
      long_description_content_type="text/markdown",
      author='The PEtab developers',
      author_email='daniel.weindl@helmholtz-muenchen.de',
      url='https://github.com/icb-dcm/petab',
      packages=find_packages(exclude=['doc*', 'test*']),
      install_requires=['numpy>=1.15.1',
                        'pandas>=0.23.4',
                        'matplotlib>=2.2.3',
                        'python-libsbml>=5.17.0',
                        'sympy',
<<<<<<< HEAD
                        'colorama',
                        ],
=======
                        'colorama'],
>>>>>>> ce66df1d
      tests_require=['flake8', 'pytest'],
      python_requires='>=3.6',
      entry_points=ENTRY_POINTS,
      )<|MERGE_RESOLUTION|>--- conflicted
+++ resolved
@@ -38,12 +38,7 @@
                         'matplotlib>=2.2.3',
                         'python-libsbml>=5.17.0',
                         'sympy',
-<<<<<<< HEAD
-                        'colorama',
-                        ],
-=======
                         'colorama'],
->>>>>>> ce66df1d
       tests_require=['flake8', 'pytest'],
       python_requires='>=3.6',
       entry_points=ENTRY_POINTS,
